import { CubeAABB } from "./aabb";
import { Vector3 }  from "./vector.js";
import { HashMap }  from "./hash_map";
import { Texture } from "./texture";
import { BlockAtlas, BlockInfo, TextureInfo, FaceInfo }  from "./block_atlas";
import { UV, RGB } from "./util";
import { Triangle } from "./triangle";
import { Mesh, MaterialType } from "./mesh";
<<<<<<< HEAD
import { triangleArea } from "./math";
=======
import fs from "fs";
>>>>>>> c593fb1c

interface Block {
    position: Vector3;
    colours?: Array<RGB>;
    colour?: RGB;
    block?: string
}

interface TriangleCubeAABBs {
    triangle: Triangle;
    AABBs: Array<CubeAABB>;
}

export class VoxelManager {

    public voxels: Array<Block>;
    public voxelTexcoords: Array<FaceInfo>;
    public triangleAABBs: Array<TriangleCubeAABBs>;
    public _voxelSize: number;
    
    private voxelsHash: HashMap<Vector3, Block>;
    public blockAtlas: BlockAtlas;
    private _blockMode!: MaterialType;
    private _currentTexture!: Texture;
    private _currentColour!: RGB;
    public blockPalette: Array<string>;
    
    public minX = Infinity; public maxX = -Infinity;
    public minY = Infinity; public maxY = -Infinity;
    public minZ = Infinity; public maxZ = -Infinity;  

    constructor(voxelSize: number) {
        this._voxelSize = voxelSize;
        this.voxels = [];
        this.voxelTexcoords = [];
        this.triangleAABBs = [];

        this.voxelsHash = new HashMap(2048);
        this.blockAtlas = new BlockAtlas();
        this.blockPalette = [];
    }

    public setVoxelSize(voxelSize: number) {
        this._voxelSize = voxelSize;
    }

    private _clearVoxels() {
        this.voxels = [];
        this.voxelTexcoords = [];
        this.blockPalette = []
        
        this.minX = Infinity;
        this.minY = Infinity;
        this.minZ = Infinity;
        this.maxX = -Infinity;
        this.maxY = -Infinity;
        this.maxZ = -Infinity;

        this.voxelsHash = new HashMap(2048);
    }

    public clear() {
        this.triangleAABBs = [];
        this._clearVoxels();
    }

    private _snapToVoxelGrid(vec: Vector3) {
        return vec.copy().divScalar(this._voxelSize).round().mulScalar(this._voxelSize);
    }

    private _getTriangleCubeAABB(triangle: Triangle) {
        const triangleAABB = triangle.getAABB();
        const gridSnappedCentre = this._snapToVoxelGrid(triangleAABB.centre);

        let cubeAABB = new CubeAABB(gridSnappedCentre, this._voxelSize);
        while (!triangle.insideAABB(cubeAABB)) {
            cubeAABB = new CubeAABB(cubeAABB.centre, cubeAABB.width * 2.0);
        }

        return cubeAABB;
    }

    private _toGridPosition(vec: Vector3) {
        return new Vector3(
            Math.round(vec.x / this._voxelSize),
            Math.round(vec.y / this._voxelSize),
            Math.round(vec.z / this._voxelSize)
        );
    }

    private _toModelPosition(vec: Vector3) {
        return new Vector3(
            vec.x * this._voxelSize,
            vec.y * this._voxelSize,
            vec.z * this._voxelSize
        );
    }

    public isVoxelAt(pos: Vector3) {
        return this.voxelsHash.get(pos) !== undefined;
    } 

    assignBlocks() {
        this.blockPalette = [];

        for (let i = 0; i < this.voxels.length; ++i) {
            let averageColour = this.voxels[i].colours!.reduce((a, c) => {return {r: a.r + c.r, g: a.g + c.g, b: a.b + c.b}})
            let n = this.voxels[i].colours!.length;
            averageColour.r /= n;
            averageColour.g /= n;
            averageColour.b /= n;
            const block = this.blockAtlas.getBlock(averageColour);
            this.voxels[i].block = block.name;
<<<<<<< HEAD
            this.voxelTexcoords.push(block.faces);
=======
            this.voxels[i].colour = averageColour;
            delete this.voxels[i].colours;
            this.voxelTexcoords.push(block.texcoord);
>>>>>>> c593fb1c


            if (!this.blockPalette.includes(block.name)) {
                this.blockPalette.push(block.name);
            }
        }
    }

    addVoxel(vec: Vector3, block: BlockInfo) {

        // (0.5, 0.5, 0.5) -> (0, 0, 0);
        //console.log(vec);
        vec = Vector3.subScalar(vec, this._voxelSize / 2);
        const pos = this._toGridPosition(vec);

        // [HACK] FIXME: Fix misaligned voxels
        // Some vec data is not not grid-snapped to voxelSize-spacing
        const test = Vector3.divScalar(vec, this._voxelSize);
        if ((test.x % 1 < 0.9 && test.x % 1 > 0.1) || (test.y % 1 < 0.9 && test.y % 1 > 0.1) || (test.z % 1 < 0.9 && test.z % 1 > 0.1)) {
            console.warn("Misaligned voxel, skipping...");
            return;
        }

<<<<<<< HEAD
        // Is there already a voxel in this position?
        let voxel = this.voxelsHash.get(pos);
        if (voxel !== undefined) {
            voxel.colours.push(block.colour);            
=======
        // Convert to 
        const pos = this._toGridPosition(vec);
        if (this.voxelsHash.contains(pos)) {
            for (let i = 0; i < this.voxels.length; ++i) {
                if (this.voxels[i].position.equals(pos)) {
                    this.voxels[i].colours!.push(block.colour);
                    //console.log("Overlap");
                    return;
                }
            }
            
>>>>>>> c593fb1c
        } else {
            voxel = {position: pos, colours: [block.colour]};
            this.voxels.push(voxel);
            this.voxelsHash.add(pos, voxel);
        }

        this.minX = Math.min(this.minX, pos.x);
        this.minY = Math.min(this.minY, pos.y);
        this.minZ = Math.min(this.minZ, pos.z);
        this.maxX = Math.max(this.maxX, pos.x);
        this.maxY = Math.max(this.maxY, pos.y);
        this.maxZ = Math.max(this.maxZ, pos.z);
    }

    // FIXME: Fix voxel meshing for AO and textures
    /*
    _findXExtent(pos) {
        let xEnd = pos.x + 1;

        while (this.voxelsHash.contains(new Vector3(xEnd, pos.y, pos.z)) && !this.seen.contains(new Vector3(xEnd, pos.y, pos.z))) {
            //console.log("Marking:", new Vector3(xEnd, y, z));
            this.seen.add(new Vector3(xEnd, pos.y, pos.z));
            ++xEnd;
        }

        return xEnd - 1;
    }

    _findZExtent(pos, xEnd) {
        let canMerge = true;
        let zEnd = pos.z + 1;

        do {
            //console.log("zEnd:", z, zEnd);
            for (let i = pos.x; i <= xEnd; ++i) {
                const here = new Vector3(i, pos.y, zEnd);
                if (!this.voxelsHash.contains(here) || this.seen.contains(here)) {
                    canMerge = false;
                    break;
                }
            }
            if (canMerge) {
                // Mark all as seen
                for (let i = pos.x; i <= xEnd; ++i) {
                    const here = new Vector3(i, pos.y, zEnd);
                    //console.log("Marking:", new Vector3(xEnd, y, z));
                    this.seen.add(here);
                }
                ++zEnd;
            }
        } while (canMerge);

        return zEnd - 1;
    }

    _findYExtent(pos, xEnd, zEnd) {
        let canMerge = true;
        let yEnd = pos.y + 1;

        do {
            for (let i = pos.x; i <= xEnd; ++i) {
                for (let j = pos.z; j <= zEnd; ++j) {
                    const here = new Vector3(i, yEnd, j);
                    if (!this.voxelsHash.contains(here) || this.seen.contains(here)) {
                        canMerge = false;
                        break;
                    }
                }
            }

            if (canMerge) {
                // Mark all as seen
                for (let i = pos.x; i <= xEnd; ++i) {
                    for (let j = pos.z; j <= zEnd; ++j) {
                        const here = new Vector3(i, yEnd, j);
                        this.seen.add(here);
                    }
                }
                ++yEnd;
            }
        } while (canMerge);

        return yEnd - 1;
    }

    buildMesh() {

        this.mesh = [];
        this.seen = new HashSet(2048);
        //console.log(this.voxelsHash);

        const minPos = this._toGridPosition(new Vector3(this.minX, this.minY, this.minZ));
        const maxPos = this._toGridPosition(new Vector3(this.maxX, this.maxY, this.maxZ));

        for (let y = minPos.y; y <= maxPos.y; ++y) {
            for (let z = minPos.z; z <= maxPos.z; ++z) {
                for (let x = minPos.x; x <= maxPos.x; ++x) {
                    
                    const pos = new Vector3(x, y, z);

                    if (this.seen.contains(pos) || !this.voxelsHash.contains(pos)) {
                        continue;
                    }

                    let xEnd = this._findXExtent(pos);
                    let zEnd = this._findZExtent(pos, xEnd);
                    let yEnd = this._findYExtent(pos, xEnd, zEnd);

                    let centre = new Vector3((xEnd + x)/2, (yEnd + y)/2, (zEnd + z)/2);
                    let size = new Vector3(xEnd - x + 1, yEnd - y + 1, zEnd - z + 1);

                    this.mesh.push({
                        centre: this._toModelPosition(centre),
                        size: this._toModelPosition(size)
                    });
                }
            }
        }

        //console.log("Mesh:", this.mesh);

        return this.mesh;
    }
    */

    public splitVoxels() {
        this._voxelSize /= 2;
        this._clearVoxels();
        
        const newTriangleAABBs = [];

        for (const {triangle, AABBs} of this.triangleAABBs) {
            const triangleAABBs = [];
            for (const AABB of AABBs) {
                for (const sub of AABB.subdivide()) {
                    if (triangle.intersectAABB(sub)) {
                        const voxelColour = this._getVoxelColour(triangle, sub.centre);
                        const block = this.blockAtlas.getBlock(voxelColour);

                        this.addVoxel(sub.centre, block);
                        triangleAABBs.push(sub);
                    }
                }
            }
            newTriangleAABBs.push({triangle: triangle, AABBs: triangleAABBs});
        }

        this.triangleAABBs = newTriangleAABBs;
    }

    _getVoxelColour(triangle: Triangle, centre: Vector3): RGB {
        if (this._blockMode === MaterialType.Fill) {
            return this._currentColour;
        }
        
        // TODO: Could cache dist values
        const dist01 = Vector3.sub(triangle.v0, triangle.v1).magnitude();
        const dist12 = Vector3.sub(triangle.v1, triangle.v2).magnitude();
        const dist20 = Vector3.sub(triangle.v2, triangle.v0).magnitude();

        const k0 = Vector3.sub(triangle.v0, centre).magnitude();
        const k1 = Vector3.sub(triangle.v1, centre).magnitude();
        const k2 = Vector3.sub(triangle.v2, centre).magnitude();

        const area01 = triangleArea(dist01, k0, k1);
        const area12 = triangleArea(dist12, k1, k2);
        const area20 = triangleArea(dist20, k2, k0);
        const total = area01 + area12 + area20;

        const w0 = area12 / total;
        const w1 = area20 / total;
        const w2 = area01 / total;

        const uv = {
            u: triangle.uv0.u * w0 + triangle.uv1.u * w1 + triangle.uv2.u * w2,
            v: triangle.uv0.v * w0 + triangle.uv1.v * w1 + triangle.uv2.v * w2,
        }

        return this._currentTexture.getRGBA(uv);
    }

    /*
    _getVoxelColour(triangle: Triangle, centre: Vector3): RGB {
        const p1 = triangle.v0;
        const p2 = triangle.v1;
        const p3 = triangle.v2;

        const uv0 = triangle.uv0;
        const uv1 = triangle.uv1;
        const uv2 = triangle.uv2;

        const f1 = Vector3.sub(p1, centre);
        const f2 = Vector3.sub(p2, centre);
        const f3 = Vector3.sub(p3, centre);

        const a  = Vector3.cross(Vector3.sub(p1, p2), Vector3.sub(p1, p3)).magnitude();
        let a0 = Vector3.cross(f2, f3).magnitude() / a;
        let a1 = Vector3.cross(f3, f1).magnitude() / a;
        let a2 = Vector3.cross(f1, f2).magnitude() / a;

        
        let w = a0 + a1 + a2;
        a0 /= w;
        a1 /= w;
        a2 /= w

        const uv = {
            u: uv0.u * a0 + uv1.u * a1 + uv2.u * a2,
            v: uv0.v * a0 + uv1.v * a1 + uv2.v * a2
        }

        if (this._blockMode === MaterialType.Texture) {
            return this._currentTexture.getRGBA(uv);
        } else {
            return this._currentColour;
        }
    }
    */

    voxeliseTriangle(triangle: Triangle) {
        const cubeAABB = this._getTriangleCubeAABB(triangle);

        const triangleAABBs = [];

        let queue = [cubeAABB];
        while (true) {
            const aabb = queue.shift();
            if (!aabb) {
                break;
            }
            if (triangle.intersectAABB(aabb)) {
                if (aabb.width > this._voxelSize) {
                    // Continue to subdivide
                    queue.push(...aabb.subdivide());
                } else {
                    // We've reached the voxel level, stop                    
                    const voxelColour = this._getVoxelColour(triangle, aabb.centre);
                    const block = this.blockAtlas.getBlock(voxelColour);

                    this.addVoxel(aabb.centre, block);
                    triangleAABBs.push(aabb);
                }
            }        
        }

        this.triangleAABBs.push({triangle: triangle, AABBs: triangleAABBs});
    }

    voxeliseMesh(mesh: Mesh) {
        for (const materialName in mesh.materialTriangles) {
            const materialTriangles = mesh.materialTriangles[materialName];
            // Setup material
            if (materialTriangles.material.type === MaterialType.Texture) {
                this._blockMode = MaterialType.Texture;
                this._currentTexture = new Texture(materialTriangles.material.texturePath, materialTriangles.material.format);
            } else {
                this._currentColour = materialTriangles.material.diffuseColour;
                this._blockMode = MaterialType.Fill;
            }
            // Handle triangles
            for (const triangle of materialTriangles.triangles) {
                this.voxeliseTriangle(triangle);
            }
        }
        this.assignBlocks();
        
        this._dumpVoxelsToFile();
    }

    private _dumpVoxelsToFile() {
        const json = JSON.stringify(this.voxels);
        console.log(this.voxels.length);
        fs.writeFileSync('block_dump.json', json);
    }

}<|MERGE_RESOLUTION|>--- conflicted
+++ resolved
@@ -6,11 +6,7 @@
 import { UV, RGB } from "./util";
 import { Triangle } from "./triangle";
 import { Mesh, MaterialType } from "./mesh";
-<<<<<<< HEAD
 import { triangleArea } from "./math";
-=======
-import fs from "fs";
->>>>>>> c593fb1c
 
 interface Block {
     position: Vector3;
@@ -124,13 +120,7 @@
             averageColour.b /= n;
             const block = this.blockAtlas.getBlock(averageColour);
             this.voxels[i].block = block.name;
-<<<<<<< HEAD
             this.voxelTexcoords.push(block.faces);
-=======
-            this.voxels[i].colour = averageColour;
-            delete this.voxels[i].colours;
-            this.voxelTexcoords.push(block.texcoord);
->>>>>>> c593fb1c
 
 
             if (!this.blockPalette.includes(block.name)) {
@@ -154,24 +144,10 @@
             return;
         }
 
-<<<<<<< HEAD
         // Is there already a voxel in this position?
         let voxel = this.voxelsHash.get(pos);
-        if (voxel !== undefined) {
-            voxel.colours.push(block.colour);            
-=======
-        // Convert to 
-        const pos = this._toGridPosition(vec);
-        if (this.voxelsHash.contains(pos)) {
-            for (let i = 0; i < this.voxels.length; ++i) {
-                if (this.voxels[i].position.equals(pos)) {
-                    this.voxels[i].colours!.push(block.colour);
-                    //console.log("Overlap");
-                    return;
-                }
-            }
-            
->>>>>>> c593fb1c
+        if (voxel !== undefined) { 
+            voxel.colours!.push(block.colour);
         } else {
             voxel = {position: pos, colours: [block.colour]};
             this.voxels.push(voxel);
@@ -437,14 +413,6 @@
             }
         }
         this.assignBlocks();
-        
-        this._dumpVoxelsToFile();
-    }
-
-    private _dumpVoxelsToFile() {
-        const json = JSON.stringify(this.voxels);
-        console.log(this.voxels.length);
-        fs.writeFileSync('block_dump.json', json);
     }
 
 }