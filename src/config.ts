import fs from 'fs';

import { LOG } from './util/log_util';
import { AppPaths, PathUtil } from './util/path_util';

export class AppConfig {
    /* Singleton */
    private static _instance: AppConfig;
    public static get Get() {
        return this._instance || (this._instance = new this());
    }

    public readonly RELEASE_MODE: boolean;
    public readonly RELEASE_VERSION: string;
    public readonly VOXEL_BUFFER_CHUNK_SIZE: number;

    // Loaded from .json
    public readonly AMBIENT_OCCLUSION_OVERRIDE_CORNER: boolean;
    public readonly LOG_TO_FILE: boolean;
    public readonly USE_WORKER_THREAD: boolean;
    public readonly MULTISAMPLE_COUNT: number;
    public readonly OLD_SPACE_SIZE_MB: number;
    public readonly ALPHA_BIAS: number;
    public readonly ANGLE_SNAP_RADIUS_DEGREES: number;
    public readonly RENDER_TRIANGLE_THRESHOLD: number;
    public readonly MAXIMUM_IMAGE_MEM_ALLOC: number;
    public readonly CAMERA_FOV_DEGREES: number;
    public readonly CAMERA_DEFAULT_DISTANCE_UNITS: number;
    public readonly CAMERA_DEFAULT_AZIMUTH_RADIANS: number;
    public readonly CAMERA_DEFAULT_ELEVATION_RADIANS: number;
    public readonly CAMERA_SENSITIVITY_ROTATION: number;
    public readonly CAMERA_SENSITIVITY_ZOOM: number;
<<<<<<< HEAD
=======
    public readonly CONSTRAINT_MAXIMUM_WIDTH: number;
    public readonly CONSTRAINT_MAXIMUM_HEIGHT: number;
    public readonly CONSTRAINT_MAXIMUM_DEPTH: number;
>>>>>>> 0f3e7d5a
    public readonly DITHER_MAGNITUDE: number;
    public readonly SMOOTHNESS_MAX: number;
    public readonly CAMERA_SMOOTHING: number;

    private constructor() {
        this.RELEASE_MODE = false;
        this.RELEASE_VERSION = '0.7.0d';
        this.VOXEL_BUFFER_CHUNK_SIZE = 5_000;

        const configFile = fs.readFileSync(PathUtil.join(AppPaths.Get.resources, 'config.json'), 'utf8');
        const configJSON = JSON.parse(configFile);

        this.AMBIENT_OCCLUSION_OVERRIDE_CORNER = configJSON.AMBIENT_OCCLUSION_OVERRIDE_CORNER;
        this.LOG_TO_FILE = configJSON.LOG_TO_FILE;
        this.USE_WORKER_THREAD = configJSON.USE_WORKER_THREAD;
        this.MULTISAMPLE_COUNT = configJSON.MULTISAMPLE_COUNT;
        this.OLD_SPACE_SIZE_MB = configJSON.OLD_SPACE_SIZE_MB;
        this.ALPHA_BIAS = configJSON.ALPHA_BIAS;
        this.ANGLE_SNAP_RADIUS_DEGREES = configJSON.ANGLE_SNAP_RADIUS_DEGREES;
        this.RENDER_TRIANGLE_THRESHOLD = configJSON.RENDER_TRIANGLE_THRESHOLD;
        this.MAXIMUM_IMAGE_MEM_ALLOC = configJSON.MAXIMUM_IMAGE_MEM_ALLOC;
        this.CAMERA_FOV_DEGREES = configJSON.CAMERA_FOV_DEGREES;
        this.CAMERA_DEFAULT_DISTANCE_UNITS = configJSON.CAMERA_DEFAULT_DISTANCE_UNITS;
        this.CAMERA_DEFAULT_AZIMUTH_RADIANS = configJSON.CAMERA_DEFAULT_AZIMUTH_RADIANS;
        this.CAMERA_DEFAULT_ELEVATION_RADIANS = configJSON.CAMERA_DEFAULT_ELEVATION_RADIANS;
        this.CAMERA_SENSITIVITY_ROTATION = configJSON.CAMERA_SENSITIVITY_ROTATION;
        this.CAMERA_SENSITIVITY_ZOOM = configJSON.CAMERA_SENSITIVITY_ZOOM;
<<<<<<< HEAD
=======
        this.CONSTRAINT_MAXIMUM_WIDTH = configJSON.CONSTRAINT_MAXIMUM_WIDTH;
        this.CONSTRAINT_MAXIMUM_HEIGHT = configJSON.CONSTRAINT_MAXIMUM_HEIGHT;
        this.CONSTRAINT_MAXIMUM_DEPTH = configJSON.CONSTRAINT_MAXIMUM_DEPTH;
>>>>>>> 0f3e7d5a
        this.DITHER_MAGNITUDE = configJSON.DITHER_MAGNITUDE;
        this.SMOOTHNESS_MAX = configJSON.SMOOTHNESS_MAX;
        this.CAMERA_SMOOTHING = configJSON.CAMERA_SMOOTHING;
    }

    public dumpConfig() {
        LOG(this);
    }
}
<|MERGE_RESOLUTION|>--- conflicted
+++ resolved
@@ -1,80 +1,74 @@
-import fs from 'fs';
-
-import { LOG } from './util/log_util';
-import { AppPaths, PathUtil } from './util/path_util';
-
-export class AppConfig {
-    /* Singleton */
-    private static _instance: AppConfig;
-    public static get Get() {
-        return this._instance || (this._instance = new this());
-    }
-
-    public readonly RELEASE_MODE: boolean;
-    public readonly RELEASE_VERSION: string;
-    public readonly VOXEL_BUFFER_CHUNK_SIZE: number;
-
-    // Loaded from .json
-    public readonly AMBIENT_OCCLUSION_OVERRIDE_CORNER: boolean;
-    public readonly LOG_TO_FILE: boolean;
-    public readonly USE_WORKER_THREAD: boolean;
-    public readonly MULTISAMPLE_COUNT: number;
-    public readonly OLD_SPACE_SIZE_MB: number;
-    public readonly ALPHA_BIAS: number;
-    public readonly ANGLE_SNAP_RADIUS_DEGREES: number;
-    public readonly RENDER_TRIANGLE_THRESHOLD: number;
-    public readonly MAXIMUM_IMAGE_MEM_ALLOC: number;
-    public readonly CAMERA_FOV_DEGREES: number;
-    public readonly CAMERA_DEFAULT_DISTANCE_UNITS: number;
-    public readonly CAMERA_DEFAULT_AZIMUTH_RADIANS: number;
-    public readonly CAMERA_DEFAULT_ELEVATION_RADIANS: number;
-    public readonly CAMERA_SENSITIVITY_ROTATION: number;
-    public readonly CAMERA_SENSITIVITY_ZOOM: number;
-<<<<<<< HEAD
-=======
-    public readonly CONSTRAINT_MAXIMUM_WIDTH: number;
-    public readonly CONSTRAINT_MAXIMUM_HEIGHT: number;
-    public readonly CONSTRAINT_MAXIMUM_DEPTH: number;
->>>>>>> 0f3e7d5a
-    public readonly DITHER_MAGNITUDE: number;
-    public readonly SMOOTHNESS_MAX: number;
-    public readonly CAMERA_SMOOTHING: number;
-
-    private constructor() {
-        this.RELEASE_MODE = false;
-        this.RELEASE_VERSION = '0.7.0d';
-        this.VOXEL_BUFFER_CHUNK_SIZE = 5_000;
-
-        const configFile = fs.readFileSync(PathUtil.join(AppPaths.Get.resources, 'config.json'), 'utf8');
-        const configJSON = JSON.parse(configFile);
-
-        this.AMBIENT_OCCLUSION_OVERRIDE_CORNER = configJSON.AMBIENT_OCCLUSION_OVERRIDE_CORNER;
-        this.LOG_TO_FILE = configJSON.LOG_TO_FILE;
-        this.USE_WORKER_THREAD = configJSON.USE_WORKER_THREAD;
-        this.MULTISAMPLE_COUNT = configJSON.MULTISAMPLE_COUNT;
-        this.OLD_SPACE_SIZE_MB = configJSON.OLD_SPACE_SIZE_MB;
-        this.ALPHA_BIAS = configJSON.ALPHA_BIAS;
-        this.ANGLE_SNAP_RADIUS_DEGREES = configJSON.ANGLE_SNAP_RADIUS_DEGREES;
-        this.RENDER_TRIANGLE_THRESHOLD = configJSON.RENDER_TRIANGLE_THRESHOLD;
-        this.MAXIMUM_IMAGE_MEM_ALLOC = configJSON.MAXIMUM_IMAGE_MEM_ALLOC;
-        this.CAMERA_FOV_DEGREES = configJSON.CAMERA_FOV_DEGREES;
-        this.CAMERA_DEFAULT_DISTANCE_UNITS = configJSON.CAMERA_DEFAULT_DISTANCE_UNITS;
-        this.CAMERA_DEFAULT_AZIMUTH_RADIANS = configJSON.CAMERA_DEFAULT_AZIMUTH_RADIANS;
-        this.CAMERA_DEFAULT_ELEVATION_RADIANS = configJSON.CAMERA_DEFAULT_ELEVATION_RADIANS;
-        this.CAMERA_SENSITIVITY_ROTATION = configJSON.CAMERA_SENSITIVITY_ROTATION;
-        this.CAMERA_SENSITIVITY_ZOOM = configJSON.CAMERA_SENSITIVITY_ZOOM;
-<<<<<<< HEAD
-=======
-        this.CONSTRAINT_MAXIMUM_WIDTH = configJSON.CONSTRAINT_MAXIMUM_WIDTH;
-        this.CONSTRAINT_MAXIMUM_HEIGHT = configJSON.CONSTRAINT_MAXIMUM_HEIGHT;
-        this.CONSTRAINT_MAXIMUM_DEPTH = configJSON.CONSTRAINT_MAXIMUM_DEPTH;
->>>>>>> 0f3e7d5a
-        this.DITHER_MAGNITUDE = configJSON.DITHER_MAGNITUDE;
-        this.SMOOTHNESS_MAX = configJSON.SMOOTHNESS_MAX;
-        this.CAMERA_SMOOTHING = configJSON.CAMERA_SMOOTHING;
-    }
-
-    public dumpConfig() {
-        LOG(this);
-    }
-}
+import fs from 'fs';
+
+import { LOG } from './util/log_util';
+import { AppPaths, PathUtil } from './util/path_util';
+
+export class AppConfig {
+    /* Singleton */
+    private static _instance: AppConfig;
+    public static get Get() {
+        return this._instance || (this._instance = new this());
+    }
+
+    public readonly RELEASE_MODE: boolean;
+    public readonly RELEASE_VERSION: string;
+    public readonly VOXEL_BUFFER_CHUNK_SIZE: number;
+
+    // Loaded from .json
+    public readonly AMBIENT_OCCLUSION_OVERRIDE_CORNER: boolean;
+    public readonly LOG_TO_FILE: boolean;
+    public readonly USE_WORKER_THREAD: boolean;
+    public readonly MULTISAMPLE_COUNT: number;
+    public readonly OLD_SPACE_SIZE_MB: number;
+    public readonly ALPHA_BIAS: number;
+    public readonly ANGLE_SNAP_RADIUS_DEGREES: number;
+    public readonly RENDER_TRIANGLE_THRESHOLD: number;
+    public readonly MAXIMUM_IMAGE_MEM_ALLOC: number;
+    public readonly CAMERA_FOV_DEGREES: number;
+    public readonly CAMERA_DEFAULT_DISTANCE_UNITS: number;
+    public readonly CAMERA_DEFAULT_AZIMUTH_RADIANS: number;
+    public readonly CAMERA_DEFAULT_ELEVATION_RADIANS: number;
+    public readonly CAMERA_SENSITIVITY_ROTATION: number;
+    public readonly CAMERA_SENSITIVITY_ZOOM: number;
+    public readonly CONSTRAINT_MAXIMUM_WIDTH: number;
+    public readonly CONSTRAINT_MAXIMUM_HEIGHT: number;
+    public readonly CONSTRAINT_MAXIMUM_DEPTH: number;
+    public readonly DITHER_MAGNITUDE: number;
+    public readonly SMOOTHNESS_MAX: number;
+    public readonly CAMERA_SMOOTHING: number;
+
+    private constructor() {
+        this.RELEASE_MODE = false;
+        this.RELEASE_VERSION = '0.7.0d';
+        this.VOXEL_BUFFER_CHUNK_SIZE = 5_000;
+
+        const configFile = fs.readFileSync(PathUtil.join(AppPaths.Get.resources, 'config.json'), 'utf8');
+        const configJSON = JSON.parse(configFile);
+
+        this.AMBIENT_OCCLUSION_OVERRIDE_CORNER = configJSON.AMBIENT_OCCLUSION_OVERRIDE_CORNER;
+        this.LOG_TO_FILE = configJSON.LOG_TO_FILE;
+        this.USE_WORKER_THREAD = configJSON.USE_WORKER_THREAD;
+        this.MULTISAMPLE_COUNT = configJSON.MULTISAMPLE_COUNT;
+        this.OLD_SPACE_SIZE_MB = configJSON.OLD_SPACE_SIZE_MB;
+        this.ALPHA_BIAS = configJSON.ALPHA_BIAS;
+        this.ANGLE_SNAP_RADIUS_DEGREES = configJSON.ANGLE_SNAP_RADIUS_DEGREES;
+        this.RENDER_TRIANGLE_THRESHOLD = configJSON.RENDER_TRIANGLE_THRESHOLD;
+        this.MAXIMUM_IMAGE_MEM_ALLOC = configJSON.MAXIMUM_IMAGE_MEM_ALLOC;
+        this.CAMERA_FOV_DEGREES = configJSON.CAMERA_FOV_DEGREES;
+        this.CAMERA_DEFAULT_DISTANCE_UNITS = configJSON.CAMERA_DEFAULT_DISTANCE_UNITS;
+        this.CAMERA_DEFAULT_AZIMUTH_RADIANS = configJSON.CAMERA_DEFAULT_AZIMUTH_RADIANS;
+        this.CAMERA_DEFAULT_ELEVATION_RADIANS = configJSON.CAMERA_DEFAULT_ELEVATION_RADIANS;
+        this.CAMERA_SENSITIVITY_ROTATION = configJSON.CAMERA_SENSITIVITY_ROTATION;
+        this.CAMERA_SENSITIVITY_ZOOM = configJSON.CAMERA_SENSITIVITY_ZOOM;
+        this.CONSTRAINT_MAXIMUM_WIDTH = configJSON.CONSTRAINT_MAXIMUM_WIDTH;
+        this.CONSTRAINT_MAXIMUM_HEIGHT = configJSON.CONSTRAINT_MAXIMUM_HEIGHT;
+        this.CONSTRAINT_MAXIMUM_DEPTH = configJSON.CONSTRAINT_MAXIMUM_DEPTH;
+        this.DITHER_MAGNITUDE = configJSON.DITHER_MAGNITUDE;
+        this.SMOOTHNESS_MAX = configJSON.SMOOTHNESS_MAX;
+        this.CAMERA_SMOOTHING = configJSON.CAMERA_SMOOTHING;
+    }
+
+    public dumpConfig() {
+        LOG(this);
+    }
+}