<<<<<<< HEAD
// TODO: Replace with UI options

export namespace AppConfig {
    /** Darkens corner even if corner block does not exist, recommended. */
    export const AMBIENT_OCCLUSION_OVERRIDE_CORNER = true;

    /** Enable logging to the console. */
    export const LOGGING_ENABLED = true;

    /** Enables runtime assertions, useful for debugging. */
    export const ASSERTIONS_ENABLED = true;

    /** Optimises rendering by not rendering triangles facing away from camera's view direction. */
    export const FACE_CULLING = false;

    /** Enables extra runtimes checks that slow execution. */
    export const DEBUG_ENABLED = true;

    /** The number of samples used when sampling a voxel's colour from a textured material. */
    export const MULTISAMPLE_COUNT = 16;

    /** Max size of Node's old space in MBs. */
    export const OLD_SPACE_SIZE = 8192;

    /** This value determines how much more important it is to closely match a block's transparency value than its colour. */
    export const ALPHA_BIAS = 1.0;

    /** The angle radius (in degrees) around a snapping point the viewport camera must be within to snap. Must be between 0.0 and 90.0 */
    export const ANGLE_SNAP_RADIUS_DEGREES = 10.0;

    /** If the loaded mesh exceeds this number of triangles, the renderer will not attempt to draw it. */
    export const RENDER_TRIANGLE_THRESHOLD = 1_000_000;

    /** The maximum memory that should be allocated when attempting to decode JPEG images. 512MB is usually sufficient for 4k images, however this will need to be increased for 8k images */
    export const MAXIMUM_IMAGE_MEM_ALLOC = 512;

    /** Whether of not all logs should be saved to a file */
    export const LOG_TO_FILE = true;

    /** Whether or not to use a worker thread. You should probably never disable this unless debugging. */
    export const USE_WORKER_THREAD = true;

    /** The number of voxels that're packed into a single buffer */
    export const VOXEL_BUFFER_CHUNK_SIZE = 5_000;
=======
import fs from 'fs';

import { LOG } from './util/log_util';
import { AppPaths, PathUtil } from './util/path_util';

export class AppConfig {
    /* Singleton */
    private static _instance: AppConfig;
    public static get Get() {
        return this._instance || (this._instance = new this());
    }

    public readonly RELEASE_MODE: boolean;

    // Loaded from .json
    public readonly AMBIENT_OCCLUSION_OVERRIDE_CORNER: boolean;
    public readonly LOG_TO_FILE: boolean;
    public readonly USE_WORKER_THREAD: boolean;
    public readonly MULTISAMPLE_COUNT: number;
    public readonly OLD_SPACE_SIZE_MB: number;
    public readonly ALPHA_BIAS: number;
    public readonly ANGLE_SNAP_RADIUS_DEGREES: number;
    public readonly RENDER_TRIANGLE_THRESHOLD: number;
    public readonly MAXIMUM_IMAGE_MEM_ALLOC: number;
    public readonly CAMERA_FOV_DEGREES: number;
    public readonly CAMERA_DEFAULT_DISTANCE_UNITS: number;
    public readonly CAMERA_DEFAULT_AZIMUTH_RADIANS: number;
    public readonly CAMERA_DEFAULT_ELEVATION_RADIANS: number;
    public readonly CAMERA_SENSITIVITY_ROTATION: number;
    public readonly CAMERA_SENSITIVITY_ZOOM: number;

    private constructor() {
        this.RELEASE_MODE = false;

        const configFile = fs.readFileSync(PathUtil.join(AppPaths.Get.resources, 'config.json'), 'utf8');
        const configJSON = JSON.parse(configFile);

        this.AMBIENT_OCCLUSION_OVERRIDE_CORNER = configJSON.AMBIENT_OCCLUSION_OVERRIDE_CORNER;
        this.LOG_TO_FILE = configJSON.LOG_TO_FILE;
        this.USE_WORKER_THREAD = configJSON.USE_WORKER_THREAD;
        this.MULTISAMPLE_COUNT = configJSON.MULTISAMPLE_COUNT;
        this.OLD_SPACE_SIZE_MB = configJSON.OLD_SPACE_SIZE_MB;
        this.ALPHA_BIAS = configJSON.ALPHA_BIAS;
        this.ANGLE_SNAP_RADIUS_DEGREES = configJSON.ANGLE_SNAP_RADIUS_DEGREES;
        this.RENDER_TRIANGLE_THRESHOLD = configJSON.RENDER_TRIANGLE_THRESHOLD;
        this.MAXIMUM_IMAGE_MEM_ALLOC = configJSON.MAXIMUM_IMAGE_MEM_ALLOC;
        this.CAMERA_FOV_DEGREES = configJSON.CAMERA_FOV_DEGREES;
        this.CAMERA_DEFAULT_DISTANCE_UNITS = configJSON.CAMERA_DEFAULT_DISTANCE_UNITS;
        this.CAMERA_DEFAULT_AZIMUTH_RADIANS = configJSON.CAMERA_DEFAULT_AZIMUTH_RADIANS;
        this.CAMERA_DEFAULT_ELEVATION_RADIANS = configJSON.CAMERA_DEFAULT_ELEVATION_RADIANS;
        this.CAMERA_SENSITIVITY_ROTATION = configJSON.CAMERA_SENSITIVITY_ROTATION;
        this.CAMERA_SENSITIVITY_ZOOM = configJSON.CAMERA_SENSITIVITY_ZOOM;
    }

    public dumpConfig() {
        LOG(this);
    }
>>>>>>> f08c0279
}
<|MERGE_RESOLUTION|>--- conflicted
+++ resolved
@@ -1,105 +1,60 @@
-<<<<<<< HEAD
-// TODO: Replace with UI options
-
-export namespace AppConfig {
-    /** Darkens corner even if corner block does not exist, recommended. */
-    export const AMBIENT_OCCLUSION_OVERRIDE_CORNER = true;
-
-    /** Enable logging to the console. */
-    export const LOGGING_ENABLED = true;
-
-    /** Enables runtime assertions, useful for debugging. */
-    export const ASSERTIONS_ENABLED = true;
-
-    /** Optimises rendering by not rendering triangles facing away from camera's view direction. */
-    export const FACE_CULLING = false;
-
-    /** Enables extra runtimes checks that slow execution. */
-    export const DEBUG_ENABLED = true;
-
-    /** The number of samples used when sampling a voxel's colour from a textured material. */
-    export const MULTISAMPLE_COUNT = 16;
-
-    /** Max size of Node's old space in MBs. */
-    export const OLD_SPACE_SIZE = 8192;
-
-    /** This value determines how much more important it is to closely match a block's transparency value than its colour. */
-    export const ALPHA_BIAS = 1.0;
-
-    /** The angle radius (in degrees) around a snapping point the viewport camera must be within to snap. Must be between 0.0 and 90.0 */
-    export const ANGLE_SNAP_RADIUS_DEGREES = 10.0;
-
-    /** If the loaded mesh exceeds this number of triangles, the renderer will not attempt to draw it. */
-    export const RENDER_TRIANGLE_THRESHOLD = 1_000_000;
-
-    /** The maximum memory that should be allocated when attempting to decode JPEG images. 512MB is usually sufficient for 4k images, however this will need to be increased for 8k images */
-    export const MAXIMUM_IMAGE_MEM_ALLOC = 512;
-
-    /** Whether of not all logs should be saved to a file */
-    export const LOG_TO_FILE = true;
-
-    /** Whether or not to use a worker thread. You should probably never disable this unless debugging. */
-    export const USE_WORKER_THREAD = true;
-
-    /** The number of voxels that're packed into a single buffer */
-    export const VOXEL_BUFFER_CHUNK_SIZE = 5_000;
-=======
-import fs from 'fs';
-
-import { LOG } from './util/log_util';
-import { AppPaths, PathUtil } from './util/path_util';
-
-export class AppConfig {
-    /* Singleton */
-    private static _instance: AppConfig;
-    public static get Get() {
-        return this._instance || (this._instance = new this());
-    }
-
-    public readonly RELEASE_MODE: boolean;
-
-    // Loaded from .json
-    public readonly AMBIENT_OCCLUSION_OVERRIDE_CORNER: boolean;
-    public readonly LOG_TO_FILE: boolean;
-    public readonly USE_WORKER_THREAD: boolean;
-    public readonly MULTISAMPLE_COUNT: number;
-    public readonly OLD_SPACE_SIZE_MB: number;
-    public readonly ALPHA_BIAS: number;
-    public readonly ANGLE_SNAP_RADIUS_DEGREES: number;
-    public readonly RENDER_TRIANGLE_THRESHOLD: number;
-    public readonly MAXIMUM_IMAGE_MEM_ALLOC: number;
-    public readonly CAMERA_FOV_DEGREES: number;
-    public readonly CAMERA_DEFAULT_DISTANCE_UNITS: number;
-    public readonly CAMERA_DEFAULT_AZIMUTH_RADIANS: number;
-    public readonly CAMERA_DEFAULT_ELEVATION_RADIANS: number;
-    public readonly CAMERA_SENSITIVITY_ROTATION: number;
-    public readonly CAMERA_SENSITIVITY_ZOOM: number;
-
-    private constructor() {
-        this.RELEASE_MODE = false;
-
-        const configFile = fs.readFileSync(PathUtil.join(AppPaths.Get.resources, 'config.json'), 'utf8');
-        const configJSON = JSON.parse(configFile);
-
-        this.AMBIENT_OCCLUSION_OVERRIDE_CORNER = configJSON.AMBIENT_OCCLUSION_OVERRIDE_CORNER;
-        this.LOG_TO_FILE = configJSON.LOG_TO_FILE;
-        this.USE_WORKER_THREAD = configJSON.USE_WORKER_THREAD;
-        this.MULTISAMPLE_COUNT = configJSON.MULTISAMPLE_COUNT;
-        this.OLD_SPACE_SIZE_MB = configJSON.OLD_SPACE_SIZE_MB;
-        this.ALPHA_BIAS = configJSON.ALPHA_BIAS;
-        this.ANGLE_SNAP_RADIUS_DEGREES = configJSON.ANGLE_SNAP_RADIUS_DEGREES;
-        this.RENDER_TRIANGLE_THRESHOLD = configJSON.RENDER_TRIANGLE_THRESHOLD;
-        this.MAXIMUM_IMAGE_MEM_ALLOC = configJSON.MAXIMUM_IMAGE_MEM_ALLOC;
-        this.CAMERA_FOV_DEGREES = configJSON.CAMERA_FOV_DEGREES;
-        this.CAMERA_DEFAULT_DISTANCE_UNITS = configJSON.CAMERA_DEFAULT_DISTANCE_UNITS;
-        this.CAMERA_DEFAULT_AZIMUTH_RADIANS = configJSON.CAMERA_DEFAULT_AZIMUTH_RADIANS;
-        this.CAMERA_DEFAULT_ELEVATION_RADIANS = configJSON.CAMERA_DEFAULT_ELEVATION_RADIANS;
-        this.CAMERA_SENSITIVITY_ROTATION = configJSON.CAMERA_SENSITIVITY_ROTATION;
-        this.CAMERA_SENSITIVITY_ZOOM = configJSON.CAMERA_SENSITIVITY_ZOOM;
-    }
-
-    public dumpConfig() {
-        LOG(this);
-    }
->>>>>>> f08c0279
-}
+import fs from 'fs';
+
+import { LOG } from './util/log_util';
+import { AppPaths, PathUtil } from './util/path_util';
+
+export class AppConfig {
+    /* Singleton */
+    private static _instance: AppConfig;
+    public static get Get() {
+        return this._instance || (this._instance = new this());
+    }
+
+    public readonly RELEASE_MODE: boolean;
+    public readonly VOXEL_BUFFER_CHUNK_SIZE: number;
+
+    // Loaded from .json
+    public readonly AMBIENT_OCCLUSION_OVERRIDE_CORNER: boolean;
+    public readonly LOG_TO_FILE: boolean;
+    public readonly USE_WORKER_THREAD: boolean;
+    public readonly MULTISAMPLE_COUNT: number;
+    public readonly OLD_SPACE_SIZE_MB: number;
+    public readonly ALPHA_BIAS: number;
+    public readonly ANGLE_SNAP_RADIUS_DEGREES: number;
+    public readonly RENDER_TRIANGLE_THRESHOLD: number;
+    public readonly MAXIMUM_IMAGE_MEM_ALLOC: number;
+    public readonly CAMERA_FOV_DEGREES: number;
+    public readonly CAMERA_DEFAULT_DISTANCE_UNITS: number;
+    public readonly CAMERA_DEFAULT_AZIMUTH_RADIANS: number;
+    public readonly CAMERA_DEFAULT_ELEVATION_RADIANS: number;
+    public readonly CAMERA_SENSITIVITY_ROTATION: number;
+    public readonly CAMERA_SENSITIVITY_ZOOM: number;
+
+    private constructor() {
+        this.RELEASE_MODE = false;
+        this.VOXEL_BUFFER_CHUNK_SIZE = 5_000;
+
+        const configFile = fs.readFileSync(PathUtil.join(AppPaths.Get.resources, 'config.json'), 'utf8');
+        const configJSON = JSON.parse(configFile);
+
+        this.AMBIENT_OCCLUSION_OVERRIDE_CORNER = configJSON.AMBIENT_OCCLUSION_OVERRIDE_CORNER;
+        this.LOG_TO_FILE = configJSON.LOG_TO_FILE;
+        this.USE_WORKER_THREAD = configJSON.USE_WORKER_THREAD;
+        this.MULTISAMPLE_COUNT = configJSON.MULTISAMPLE_COUNT;
+        this.OLD_SPACE_SIZE_MB = configJSON.OLD_SPACE_SIZE_MB;
+        this.ALPHA_BIAS = configJSON.ALPHA_BIAS;
+        this.ANGLE_SNAP_RADIUS_DEGREES = configJSON.ANGLE_SNAP_RADIUS_DEGREES;
+        this.RENDER_TRIANGLE_THRESHOLD = configJSON.RENDER_TRIANGLE_THRESHOLD;
+        this.MAXIMUM_IMAGE_MEM_ALLOC = configJSON.MAXIMUM_IMAGE_MEM_ALLOC;
+        this.CAMERA_FOV_DEGREES = configJSON.CAMERA_FOV_DEGREES;
+        this.CAMERA_DEFAULT_DISTANCE_UNITS = configJSON.CAMERA_DEFAULT_DISTANCE_UNITS;
+        this.CAMERA_DEFAULT_AZIMUTH_RADIANS = configJSON.CAMERA_DEFAULT_AZIMUTH_RADIANS;
+        this.CAMERA_DEFAULT_ELEVATION_RADIANS = configJSON.CAMERA_DEFAULT_ELEVATION_RADIANS;
+        this.CAMERA_SENSITIVITY_ROTATION = configJSON.CAMERA_SENSITIVITY_ROTATION;
+        this.CAMERA_SENSITIVITY_ZOOM = configJSON.CAMERA_SENSITIVITY_ZOOM;
+    }
+
+    public dumpConfig() {
+        LOG(this);
+    }
+}