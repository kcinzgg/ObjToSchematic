--- conflicted
+++ resolved
@@ -1,7 +1,6 @@
 import { FallableBehaviour } from './block_mesh';
 import { TBlockMeshBufferDescription, TMeshBufferDescription, TVoxelMeshBufferDescription } from './buffer';
 import { RGBAUtil } from './colour';
-import { Ditherer } from './dither';
 import { TExporters } from './exporters/exporters';
 import { MaterialMap } from './mesh';
 import { StatusMessage } from './status';
@@ -109,13 +108,10 @@
         colourSpace: ColourSpace,
         fallable: FallableBehaviour,
         resolution: RGBAUtil.TColourAccuracy,
-<<<<<<< HEAD
         calculateLighting: boolean,
         lightThreshold: number,
-=======
         contextualAveraging: TToggle,
         errorWeight: number,
->>>>>>> 588a3b9e
     }
 
     export type Output = {
