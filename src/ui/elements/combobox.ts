import { EAppEvent, EventManager } from '../../event';
import { ASSERT } from '../../util/error_util';
import { LabelledElement } from './labelled_element';

export type ComboBoxItem<T> = {
    id: T;
    displayText: string;
    tooltip?: string;
}

export class ComboBoxElement<T> extends LabelledElement<T> {
    private _items: ComboBoxItem<T>[];

    public constructor(id: string, items: ComboBoxItem<T>[]) {
        super(id);
        this._items = items;
    }

    public generateInnerHTML() {
        let itemsHTML = '';
        for (const item of this._items) {
            itemsHTML += `<option value="${item.id}" title="${item.tooltip || ''}">${item.displayText}</option>`;
        }

        return `
            <select name="${this._id}" id="${this._id}">
                ${itemsHTML}
            </select>
        `;
    }

    public registerEvents(): void {
        const element = document.getElementById(this._id) as HTMLSelectElement;
        ASSERT(element !== null);

        element.addEventListener('change', () => {
<<<<<<< HEAD
=======
            EventManager.Get.broadcast(EAppEvent.onComboBoxChanged, element.value);
>>>>>>> 0f3e7d5a
            if (this._onValueChangedDelegate) {
                this._onValueChangedDelegate(element.value);
            }
        });
    }

    protected getValue() {
        const element = document.getElementById(this._id) as HTMLSelectElement;
        ASSERT(element !== null);
        return this._items[element.selectedIndex].id;
    }

    protected _onEnabledChanged() {
        super._onEnabledChanged();

        const element = document.getElementById(this._id) as HTMLSelectElement;
        ASSERT(element !== null);
        element.disabled = !this._isEnabled;

        this._onValueChangedDelegate?.(element.value);
    }

    private _onValueChangedDelegate?: (value: any) => void;
    public onValueChanged(delegate: (value: any) => void) {
        this._onValueChangedDelegate = delegate;
        return this;
    }
}
<|MERGE_RESOLUTION|>--- conflicted
+++ resolved
@@ -1,68 +1,65 @@
-import { EAppEvent, EventManager } from '../../event';
-import { ASSERT } from '../../util/error_util';
-import { LabelledElement } from './labelled_element';
-
-export type ComboBoxItem<T> = {
-    id: T;
-    displayText: string;
-    tooltip?: string;
-}
-
-export class ComboBoxElement<T> extends LabelledElement<T> {
-    private _items: ComboBoxItem<T>[];
-
-    public constructor(id: string, items: ComboBoxItem<T>[]) {
-        super(id);
-        this._items = items;
-    }
-
-    public generateInnerHTML() {
-        let itemsHTML = '';
-        for (const item of this._items) {
-            itemsHTML += `<option value="${item.id}" title="${item.tooltip || ''}">${item.displayText}</option>`;
-        }
-
-        return `
-            <select name="${this._id}" id="${this._id}">
-                ${itemsHTML}
-            </select>
-        `;
-    }
-
-    public registerEvents(): void {
-        const element = document.getElementById(this._id) as HTMLSelectElement;
-        ASSERT(element !== null);
-
-        element.addEventListener('change', () => {
-<<<<<<< HEAD
-=======
-            EventManager.Get.broadcast(EAppEvent.onComboBoxChanged, element.value);
->>>>>>> 0f3e7d5a
-            if (this._onValueChangedDelegate) {
-                this._onValueChangedDelegate(element.value);
-            }
-        });
-    }
-
-    protected getValue() {
-        const element = document.getElementById(this._id) as HTMLSelectElement;
-        ASSERT(element !== null);
-        return this._items[element.selectedIndex].id;
-    }
-
-    protected _onEnabledChanged() {
-        super._onEnabledChanged();
-
-        const element = document.getElementById(this._id) as HTMLSelectElement;
-        ASSERT(element !== null);
-        element.disabled = !this._isEnabled;
-
-        this._onValueChangedDelegate?.(element.value);
-    }
-
-    private _onValueChangedDelegate?: (value: any) => void;
-    public onValueChanged(delegate: (value: any) => void) {
-        this._onValueChangedDelegate = delegate;
-        return this;
-    }
-}
+import { EAppEvent, EventManager } from '../../event';
+import { ASSERT } from '../../util/error_util';
+import { LabelledElement } from './labelled_element';
+
+export type ComboBoxItem<T> = {
+    id: T;
+    displayText: string;
+    tooltip?: string;
+}
+
+export class ComboBoxElement<T> extends LabelledElement<T> {
+    private _items: ComboBoxItem<T>[];
+
+    public constructor(id: string, items: ComboBoxItem<T>[]) {
+        super(id);
+        this._items = items;
+    }
+
+    public generateInnerHTML() {
+        let itemsHTML = '';
+        for (const item of this._items) {
+            itemsHTML += `<option value="${item.id}" title="${item.tooltip || ''}">${item.displayText}</option>`;
+        }
+
+        return `
+            <select name="${this._id}" id="${this._id}">
+                ${itemsHTML}
+            </select>
+        `;
+    }
+
+    public registerEvents(): void {
+        const element = document.getElementById(this._id) as HTMLSelectElement;
+        ASSERT(element !== null);
+
+        element.addEventListener('change', () => {
+            EventManager.Get.broadcast(EAppEvent.onComboBoxChanged, element.value);
+            if (this._onValueChangedDelegate) {
+                this._onValueChangedDelegate(element.value);
+            }
+        });
+    }
+
+    protected getValue() {
+        const element = document.getElementById(this._id) as HTMLSelectElement;
+        ASSERT(element !== null);
+        return this._items[element.selectedIndex].id;
+    }
+
+    protected _onEnabledChanged() {
+        super._onEnabledChanged();
+
+        const element = document.getElementById(this._id) as HTMLSelectElement;
+        ASSERT(element !== null);
+        element.disabled = !this._isEnabled;
+
+        this._onValueChangedDelegate?.(element.value);
+    }
+
+    private _onValueChangedDelegate?: (value: any) => void;
+    public onValueChanged(delegate: (value: any) => void) {
+        this._onValueChangedDelegate = delegate;
+        return this;
+    }
+}