--- conflicted
+++ resolved
@@ -1,288 +1,262 @@
-import fs from 'fs';
-
-<<<<<<< HEAD
-import { BlockAssignerFactory, TBlockAssigners } from './assigners/assigners';
-import { Atlas, TAtlasBlock } from './atlas';
-import { AtlasPalette } from './block_assigner';
-import { BlockInfo } from './block_atlas';
-import { ChunkedBufferGenerator, TBlockMeshBufferDescription } from './buffer';
-import { RGBAUtil } from './colour';
-import { BlockMeshLighting } from './lighting';
-=======
-import { Atlas } from './atlas';
-import { AtlasPalette } from './block_assigner';
-import { BlockInfo } from './block_atlas';
-import { ChunkedBufferGenerator, TBlockMeshBufferDescription } from './buffer';
-import { RGBA_255, RGBAUtil } from './colour';
-import { Ditherer } from './dither';
->>>>>>> 588a3b9e
-import { Palette } from './palette';
-import { ProgressManager } from './progress';
-import { StatusHandler } from './status';
-import { ColourSpace, TOptional } from './util';
-import { AppError, ASSERT } from './util/error_util';
-import { LOGF } from './util/log_util';
-import { AppPaths, PathUtil } from './util/path_util';
-import { Vector3 } from './vector';
-import { Voxel, VoxelMesh } from './voxel_mesh';
-import { AssignParams } from './worker_types';
-
-interface Block {
-    voxel: Voxel;
-    blockInfo: BlockInfo;
-}
-
-export type FallableBehaviour = 'replace-falling' | 'replace-fallable' | 'place-string' | 'do-nothing';
-
-export interface BlockMeshParams {
-    textureAtlas: Atlas,
-    blockPalette: Palette,
-    colourSpace: ColourSpace,
-    fallable: FallableBehaviour,
-}
-
-export class BlockMesh {
-    private _blocksUsed: Set<string>;
-    private _blocks: Block[];
-    private _voxelMesh: VoxelMesh;
-    private _fallableBlocks: string[];
-    private _transparentBlocks: string[];
-    private _emissiveBlocks: string[];
-    private _atlas: Atlas;
-    private _lighting: BlockMeshLighting;
-
-    public static createFromVoxelMesh(voxelMesh: VoxelMesh, blockMeshParams: AssignParams.Input) {
-        const blockMesh = new BlockMesh(voxelMesh);
-        blockMesh._assignBlocks(blockMeshParams);
-
-        //blockMesh._calculateLighting(blockMeshParams.lightThreshold);
-        if (blockMeshParams.calculateLighting) {
-            blockMesh._lighting.init();
-            blockMesh._lighting.addSunLightValues();
-            blockMesh._lighting.addEmissiveBlocks();
-            blockMesh._lighting.addLightToDarkness(blockMeshParams.lightThreshold);
-            blockMesh._lighting.dumpInfo();
-        }
-
-        return blockMesh;
-    }
-
-    private constructor(voxelMesh: VoxelMesh) {
-        this._blocksUsed = new Set();
-        this._blocks = [];
-        this._voxelMesh = voxelMesh;
-        this._atlas = Atlas.getVanillaAtlas()!;
-        this._lighting = new BlockMeshLighting(this);
-        //this._lighting = new Map<string, number>();
-        //this._recreateBuffer = true;
-
-        const fallableBlocksString = fs.readFileSync(PathUtil.join(AppPaths.Get.resources, 'fallable_blocks.json'), 'utf-8');
-        this._fallableBlocks = JSON.parse(fallableBlocksString).fallable_blocks;
-
-        const transparentlocksString = fs.readFileSync(PathUtil.join(AppPaths.Get.resources, 'transparent_blocks.json'), 'utf-8');
-        this._transparentBlocks = JSON.parse(transparentlocksString).transparent_blocks;
-
-        const emissivelocksString = fs.readFileSync(PathUtil.join(AppPaths.Get.resources, 'emissive_blocks.json'), 'utf-8');
-        this._emissiveBlocks = JSON.parse(emissivelocksString).emissive_blocks;
-    }
-
-    /**
-     * Before we turn a voxel into a block we have the opportunity to alter the voxel's colour.
-     * This is where the colour accuracy bands colours together and where dithering is calculated.
-     */
-    private _getFinalVoxelColour(voxel: Voxel, blockMeshParams: AssignParams.Input) {
-        const voxelColour = RGBAUtil.copy(voxel.colour);
-
-        const binnedColour = RGBAUtil.bin(voxelColour, blockMeshParams.resolution);
-
-        const ditheredColour: RGBA_255 = RGBAUtil.copy255(binnedColour);
-        switch (blockMeshParams.dithering) {
-            case 'off': {
-                break;
-            }
-            case 'random': {
-                Ditherer.ditherRandom(ditheredColour);
-                break;
-            }
-            case 'ordered': {
-                Ditherer.ditherOrdered(ditheredColour, voxel.position);
-                break;
-            }
-        }
-
-        return ditheredColour;
-    }
-
-    private _assignBlocks(blockMeshParams: AssignParams.Input) {
-        const atlas = Atlas.load(blockMeshParams.textureAtlas);
-        ASSERT(atlas !== undefined, 'Could not load atlas');
-        this._atlas = atlas;
-
-        const palette = Palette.load(blockMeshParams.blockPalette);
-        ASSERT(palette !== undefined, 'Could not load palette');
-
-        const atlasPalette = new AtlasPalette(atlas, palette);
-        const allBlockCollection = atlasPalette.createBlockCollection([]);
-        const nonFallableBlockCollection = atlasPalette.createBlockCollection(this._fallableBlocks);
-
-        let countFalling = 0;
-        const taskHandle = ProgressManager.Get.start('Assigning');
-        const voxels = this._voxelMesh.getVoxels();
-        for (let voxelIndex = 0; voxelIndex < voxels.length; ++voxelIndex) {
-            ProgressManager.Get.progress(taskHandle, voxelIndex / voxels.length);
-
-            // Convert the voxel into a block
-            const voxel = voxels[voxelIndex];
-<<<<<<< HEAD
-
-            let block = blockAssigner.assignBlock(
-                atlasPalette,
-                voxel.colour,
-                voxel.position,
-                blockMeshParams.resolution,
-                blockMeshParams.colourSpace,
-                allBlockCollection,
-            );
-
-            const isFallable = this._fallableBlocks.includes(block.name);
-            const isSupported = this._voxelMesh.isVoxelAt(Vector3.add(voxel.position, new Vector3(0, -1, 0)));
-
-            if (isFallable && !isSupported) {
-=======
-            const voxelColour = this._getFinalVoxelColour(voxel, blockMeshParams);
-            const faceVisibility = blockMeshParams.contextualAveraging === 'on' ?
-                this._voxelMesh.getFaceVisibility(voxel.position) :
-                VoxelMesh.getFullFaceVisibility();
-            let block = atlasPalette.getBlock(voxelColour, allBlockCollection, faceVisibility, blockMeshParams.errorWeight);
-
-            // Check that this block meets the fallable behaviour, we may need
-            // to choose a different block if the current one doesn't meet the requirements
-            const isBlockFallable = this._fallableBlocks.includes(block.name);
-            const isBlockSupported = this._voxelMesh.isVoxelAt(Vector3.add(voxel.position, new Vector3(0, -1, 0)));
-
-            if (isBlockFallable && !isBlockSupported) {
->>>>>>> 588a3b9e
-                ++countFalling;
-            }
-
-            const shouldReplaceBlock =
-                (blockMeshParams.fallable === 'replace-fallable' && isBlockFallable) ||
-                (blockMeshParams.fallable === 'replace-falling' && isBlockFallable && !isBlockSupported);
-
-            if (shouldReplaceBlock) {
-                block = atlasPalette.getBlock(voxelColour, nonFallableBlockCollection, faceVisibility, blockMeshParams.errorWeight);
-            }
-
-            this._blocks.push({
-                voxel: voxel,
-                blockInfo: block,
-            });
-            this._blocksUsed.add(block.name);
-        }
-        ProgressManager.Get.end(taskHandle);
-
-        if (blockMeshParams.fallable === 'do-nothing' && countFalling > 0) {
-            StatusHandler.Get.add('warning', `${countFalling.toLocaleString()} blocks will fall under gravity when this structure is placed`);
-        }
-    }
-
-    // Face order: ['north', 'south', 'up', 'down', 'east', 'west']
-    public getBlockLighting(position: Vector3) {
-        // TODO: Shouldn't only use sunlight value, take max of either
-        return [
-            this._lighting.getMaxLightLevel(new Vector3(1, 0, 0).add(position)),
-            this._lighting.getMaxLightLevel(new Vector3(-1, 0, 0).add(position)),
-            this._lighting.getMaxLightLevel(new Vector3(0, 1, 0).add(position)),
-            this._lighting.getMaxLightLevel(new Vector3(0, -1, 0).add(position)),
-            this._lighting.getMaxLightLevel(new Vector3(0, 0, 1).add(position)),
-            this._lighting.getMaxLightLevel(new Vector3(0, 0, -1).add(position)),
-        ];
-    }
-
-    public setEmissiveBlock(pos: Vector3): boolean {
-        const voxel = this._voxelMesh.getVoxelAt(pos);
-        ASSERT(voxel !== undefined, 'Missing voxel');
-        const minError = Infinity;
-        let bestBlock: TAtlasBlock | undefined;
-        this._emissiveBlocks.forEach((emissiveBlockName) => {
-            const emissiveBlockData = this._atlas.getBlocks().get(emissiveBlockName);
-            if (emissiveBlockData) {
-                const error = RGBAUtil.squaredDistance(emissiveBlockData.colour, voxel.colour);
-                if (error < minError) {
-                    bestBlock = emissiveBlockData;
-                }
-            }
-        });
-
-        if (bestBlock !== undefined) {
-            const blockIndex = this._voxelMesh.getVoxelIndex(pos);
-            ASSERT(blockIndex !== undefined, 'Setting emissive block of block that doesn\'t exist');
-            this._blocks[blockIndex].blockInfo = bestBlock;
-
-            return true;
-        }
-
-        throw new AppError('Block palette contains no light blocks to place');
-    }
-
-    public getBlockAt(pos: Vector3): TOptional<Block> {
-        const index = this._voxelMesh.getVoxelIndex(pos);
-        if (index !== undefined) {
-            return this._blocks[index];
-        }
-    }
-
-    public getBlocks(): Block[] {
-        return this._blocks;
-    }
-
-    public getBlockPalette() {
-        return Array.from(this._blocksUsed);
-    }
-
-    public getVoxelMesh() {
-        if (!this._voxelMesh) {
-            throw new AppError('Could not get voxel mesh');
-        }
-        return this._voxelMesh;
-    }
-
-    public getAtlas() {
-        return this._atlas;
-    }
-
-    public isEmissiveBlock(block: Block) {
-        return this._emissiveBlocks.includes(block.blockInfo.name);
-    }
-
-    public isTransparentBlock(block: Block) {
-        return this._transparentBlocks.includes(block.blockInfo.name);
-    }
-
-    /*
-    private _buffer?: TBlockMeshBufferDescription;
-    public getBuffer(): TBlockMeshBufferDescription {
-        //ASSERT(this._renderParams, 'Called BlockMesh.getBuffer() without setting render params');
-        if (this._buffer === undefined) {
-            this._buffer = BufferGenerator.fromBlockMesh(this);
-            //this._recreateBuffer = false;
-        }
-        return this._buffer;
-    }
-    */
-
-    private _bufferChunks: Array<TBlockMeshBufferDescription & { moreBlocksToBuffer: boolean, progress: number }> = [];
-    public getChunkedBuffer(chunkIndex: number): TBlockMeshBufferDescription & { moreBlocksToBuffer: boolean, progress: number } {
-        if (this._bufferChunks[chunkIndex] === undefined) {
-            LOGF(`[BlockMesh]: getChunkedBuffer: ci: ${chunkIndex} not cached`);
-            this._bufferChunks[chunkIndex] = ChunkedBufferGenerator.fromBlockMesh(this, chunkIndex);
-        } else {
-            LOGF(`[BlockMesh]: getChunkedBuffer: ci: ${chunkIndex} not cached`);
-        }
-        return this._bufferChunks[chunkIndex];
-    }
-
-    public getAllChunkedBuffers() {
-        return this._bufferChunks;
-    }
-}
+import fs from 'fs';
+
+import { Atlas, TAtlasBlock } from './atlas';
+import { AtlasPalette } from './block_assigner';
+import { BlockInfo } from './block_atlas';
+import { ChunkedBufferGenerator, TBlockMeshBufferDescription } from './buffer';
+import { RGBA_255, RGBAUtil } from './colour';
+import { Ditherer } from './dither';
+import { BlockMeshLighting } from './lighting';
+import { Palette } from './palette';
+import { ProgressManager } from './progress';
+import { StatusHandler } from './status';
+import { ColourSpace, TOptional } from './util';
+import { AppError, ASSERT } from './util/error_util';
+import { LOGF } from './util/log_util';
+import { AppPaths, PathUtil } from './util/path_util';
+import { Vector3 } from './vector';
+import { Voxel, VoxelMesh } from './voxel_mesh';
+import { AssignParams } from './worker_types';
+
+interface Block {
+    voxel: Voxel;
+    blockInfo: BlockInfo;
+}
+
+export type FallableBehaviour = 'replace-falling' | 'replace-fallable' | 'place-string' | 'do-nothing';
+
+export interface BlockMeshParams {
+    textureAtlas: Atlas,
+    blockPalette: Palette,
+    colourSpace: ColourSpace,
+    fallable: FallableBehaviour,
+}
+
+export class BlockMesh {
+    private _blocksUsed: Set<string>;
+    private _blocks: Block[];
+    private _voxelMesh: VoxelMesh;
+    private _fallableBlocks: string[];
+    private _transparentBlocks: string[];
+    private _emissiveBlocks: string[];
+    private _atlas: Atlas;
+    private _lighting: BlockMeshLighting;
+
+    public static createFromVoxelMesh(voxelMesh: VoxelMesh, blockMeshParams: AssignParams.Input) {
+        const blockMesh = new BlockMesh(voxelMesh);
+        blockMesh._assignBlocks(blockMeshParams);
+
+        //blockMesh._calculateLighting(blockMeshParams.lightThreshold);
+        if (blockMeshParams.calculateLighting) {
+            blockMesh._lighting.init();
+            blockMesh._lighting.addSunLightValues();
+            blockMesh._lighting.addEmissiveBlocks();
+            blockMesh._lighting.addLightToDarkness(blockMeshParams.lightThreshold);
+            blockMesh._lighting.dumpInfo();
+        }
+
+        return blockMesh;
+    }
+
+    private constructor(voxelMesh: VoxelMesh) {
+        this._blocksUsed = new Set();
+        this._blocks = [];
+        this._voxelMesh = voxelMesh;
+        this._atlas = Atlas.getVanillaAtlas()!;
+        this._lighting = new BlockMeshLighting(this);
+        //this._lighting = new Map<string, number>();
+        //this._recreateBuffer = true;
+
+        const fallableBlocksString = fs.readFileSync(PathUtil.join(AppPaths.Get.resources, 'fallable_blocks.json'), 'utf-8');
+        this._fallableBlocks = JSON.parse(fallableBlocksString).fallable_blocks;
+
+        const transparentlocksString = fs.readFileSync(PathUtil.join(AppPaths.Get.resources, 'transparent_blocks.json'), 'utf-8');
+        this._transparentBlocks = JSON.parse(transparentlocksString).transparent_blocks;
+
+        const emissivelocksString = fs.readFileSync(PathUtil.join(AppPaths.Get.resources, 'emissive_blocks.json'), 'utf-8');
+        this._emissiveBlocks = JSON.parse(emissivelocksString).emissive_blocks;
+    }
+
+    /**
+     * Before we turn a voxel into a block we have the opportunity to alter the voxel's colour.
+     * This is where the colour accuracy bands colours together and where dithering is calculated.
+     */
+    private _getFinalVoxelColour(voxel: Voxel, blockMeshParams: AssignParams.Input) {
+        const voxelColour = RGBAUtil.copy(voxel.colour);
+
+        const binnedColour = RGBAUtil.bin(voxelColour, blockMeshParams.resolution);
+
+        const ditheredColour: RGBA_255 = RGBAUtil.copy255(binnedColour);
+        switch (blockMeshParams.dithering) {
+            case 'off': {
+                break;
+            }
+            case 'random': {
+                Ditherer.ditherRandom(ditheredColour);
+                break;
+            }
+            case 'ordered': {
+                Ditherer.ditherOrdered(ditheredColour, voxel.position);
+                break;
+            }
+        }
+
+        return ditheredColour;
+    }
+
+    private _assignBlocks(blockMeshParams: AssignParams.Input) {
+        const atlas = Atlas.load(blockMeshParams.textureAtlas);
+        ASSERT(atlas !== undefined, 'Could not load atlas');
+        this._atlas = atlas;
+
+        const palette = Palette.load(blockMeshParams.blockPalette);
+        ASSERT(palette !== undefined, 'Could not load palette');
+
+        const atlasPalette = new AtlasPalette(atlas, palette);
+        const allBlockCollection = atlasPalette.createBlockCollection([]);
+        const nonFallableBlockCollection = atlasPalette.createBlockCollection(this._fallableBlocks);
+
+        let countFalling = 0;
+        const taskHandle = ProgressManager.Get.start('Assigning');
+        const voxels = this._voxelMesh.getVoxels();
+        for (let voxelIndex = 0; voxelIndex < voxels.length; ++voxelIndex) {
+            ProgressManager.Get.progress(taskHandle, voxelIndex / voxels.length);
+
+            // Convert the voxel into a block
+            const voxel = voxels[voxelIndex];
+            const voxelColour = this._getFinalVoxelColour(voxel, blockMeshParams);
+            const faceVisibility = blockMeshParams.contextualAveraging === 'on' ?
+                this._voxelMesh.getFaceVisibility(voxel.position) :
+                VoxelMesh.getFullFaceVisibility();
+            let block = atlasPalette.getBlock(voxelColour, allBlockCollection, faceVisibility, blockMeshParams.errorWeight);
+
+            // Check that this block meets the fallable behaviour, we may need
+            // to choose a different block if the current one doesn't meet the requirements
+            const isBlockFallable = this._fallableBlocks.includes(block.name);
+            const isBlockSupported = this._voxelMesh.isVoxelAt(Vector3.add(voxel.position, new Vector3(0, -1, 0)));
+
+            if (isBlockFallable && !isBlockSupported) {
+                ++countFalling;
+            }
+
+            const shouldReplaceBlock =
+                (blockMeshParams.fallable === 'replace-fallable' && isBlockFallable) ||
+                (blockMeshParams.fallable === 'replace-falling' && isBlockFallable && !isBlockSupported);
+
+            if (shouldReplaceBlock) {
+                block = atlasPalette.getBlock(voxelColour, nonFallableBlockCollection, faceVisibility, blockMeshParams.errorWeight);
+            }
+
+            this._blocks.push({
+                voxel: voxel,
+                blockInfo: block,
+            });
+            this._blocksUsed.add(block.name);
+        }
+        ProgressManager.Get.end(taskHandle);
+
+        if (blockMeshParams.fallable === 'do-nothing' && countFalling > 0) {
+            StatusHandler.Get.add('warning', `${countFalling.toLocaleString()} blocks will fall under gravity when this structure is placed`);
+        }
+    }
+
+    // Face order: ['north', 'south', 'up', 'down', 'east', 'west']
+    public getBlockLighting(position: Vector3) {
+        // TODO: Shouldn't only use sunlight value, take max of either
+        return [
+            this._lighting.getMaxLightLevel(new Vector3(1, 0, 0).add(position)),
+            this._lighting.getMaxLightLevel(new Vector3(-1, 0, 0).add(position)),
+            this._lighting.getMaxLightLevel(new Vector3(0, 1, 0).add(position)),
+            this._lighting.getMaxLightLevel(new Vector3(0, -1, 0).add(position)),
+            this._lighting.getMaxLightLevel(new Vector3(0, 0, 1).add(position)),
+            this._lighting.getMaxLightLevel(new Vector3(0, 0, -1).add(position)),
+        ];
+    }
+
+    public setEmissiveBlock(pos: Vector3): boolean {
+        const voxel = this._voxelMesh.getVoxelAt(pos);
+        ASSERT(voxel !== undefined, 'Missing voxel');
+        const minError = Infinity;
+        let bestBlock: TAtlasBlock | undefined;
+        this._emissiveBlocks.forEach((emissiveBlockName) => {
+            const emissiveBlockData = this._atlas.getBlocks().get(emissiveBlockName);
+            if (emissiveBlockData) {
+                const error = RGBAUtil.squaredDistance(emissiveBlockData.colour, voxel.colour);
+                if (error < minError) {
+                    bestBlock = emissiveBlockData;
+                }
+            }
+        });
+
+        if (bestBlock !== undefined) {
+            const blockIndex = this._voxelMesh.getVoxelIndex(pos);
+            ASSERT(blockIndex !== undefined, 'Setting emissive block of block that doesn\'t exist');
+            this._blocks[blockIndex].blockInfo = bestBlock;
+
+            return true;
+        }
+
+        throw new AppError('Block palette contains no light blocks to place');
+    }
+
+    public getBlockAt(pos: Vector3): TOptional<Block> {
+        const index = this._voxelMesh.getVoxelIndex(pos);
+        if (index !== undefined) {
+            return this._blocks[index];
+        }
+    }
+
+    public getBlocks(): Block[] {
+        return this._blocks;
+    }
+
+    public getBlockPalette() {
+        return Array.from(this._blocksUsed);
+    }
+
+    public getVoxelMesh() {
+        if (!this._voxelMesh) {
+            throw new AppError('Could not get voxel mesh');
+        }
+        return this._voxelMesh;
+    }
+
+    public getAtlas() {
+        return this._atlas;
+    }
+
+    public isEmissiveBlock(block: Block) {
+        return this._emissiveBlocks.includes(block.blockInfo.name);
+    }
+
+    public isTransparentBlock(block: Block) {
+        return this._transparentBlocks.includes(block.blockInfo.name);
+    }
+
+    /*
+    private _buffer?: TBlockMeshBufferDescription;
+    public getBuffer(): TBlockMeshBufferDescription {
+        //ASSERT(this._renderParams, 'Called BlockMesh.getBuffer() without setting render params');
+        if (this._buffer === undefined) {
+            this._buffer = BufferGenerator.fromBlockMesh(this);
+            //this._recreateBuffer = false;
+        }
+        return this._buffer;
+    }
+    */
+
+    private _bufferChunks: Array<TBlockMeshBufferDescription & { moreBlocksToBuffer: boolean, progress: number }> = [];
+    public getChunkedBuffer(chunkIndex: number): TBlockMeshBufferDescription & { moreBlocksToBuffer: boolean, progress: number } {
+        if (this._bufferChunks[chunkIndex] === undefined) {
+            LOGF(`[BlockMesh]: getChunkedBuffer: ci: ${chunkIndex} not cached`);
+            this._bufferChunks[chunkIndex] = ChunkedBufferGenerator.fromBlockMesh(this, chunkIndex);
+        } else {
+            LOGF(`[BlockMesh]: getChunkedBuffer: ci: ${chunkIndex} not cached`);
+        }
+        return this._bufferChunks[chunkIndex];
+    }
+
+    public getAllChunkedBuffers() {
+        return this._bufferChunks;
+    }
+}