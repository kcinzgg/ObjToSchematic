--- conflicted
+++ resolved
@@ -5,11 +5,8 @@
 import { VoxelMesh } from '../voxel_mesh';
 import { TextureFiltering } from '../texture';
 import { StatusHandler } from '../status';
-<<<<<<< HEAD
 import { RGBA } from '../colour';
-=======
 import { VoxeliseParams } from './voxelisers';
->>>>>>> 69f613d0
 
 export abstract class IVoxeliser {
     public voxelise(mesh: Mesh, voxeliseParams: VoxeliseParams): VoxelMesh {
