--- conflicted
+++ resolved
@@ -299,13 +299,9 @@
             mag: this._gl.NEAREST,
         });
         
-<<<<<<< HEAD
         this._atlasSize = blockMesh.getAtlas().getAtlasSize();
 
-        this._debugBuffers[MeshType.BlockMesh][EDebugBufferComponents.Grid] = this._debugBuffers[MeshType.VoxelMesh][EDebugBufferComponents.Grid];
-=======
         this._gridBuffers.y[MeshType.BlockMesh] = this._gridBuffers.y[MeshType.VoxelMesh];
->>>>>>> 76b36438
         
         this._modelsAvailable = 3;
         this.setModelToUse(MeshType.BlockMesh);
