import { Vector3 } from './vector';
import { ArcballCamera } from './camera';
import { ShaderManager } from './shaders';
import { RenderBuffer } from './buffer';
import { DebugGeometryTemplates } from './geometry';
import { Mesh, SolidMaterial, TexturedMaterial, MaterialType } from './mesh';
import { BlockAtlas } from './block_atlas';
import { ASSERT, LOG } from './util';
import { VoxelMesh } from './voxel_mesh';
import { BlockMesh } from './block_mesh';

import * as twgl from 'twgl.js';
import { EAppEvent, EventManager } from './event';
import { RGBA, RGBAUtil } from './colour';
import { Texture } from './texture';

/* eslint-disable */
export enum MeshType {
    None,
    TriangleMesh,
    VoxelMesh,
    BlockMesh
}
/* eslint-enable */

/* eslint-disable */
enum EDebugBufferComponents {
    Grid,
    Wireframe,
    Normals,
    Bounds,
    Dev,
}
/* eslint-enable */

export class Renderer {
    public _gl: WebGLRenderingContext;

    private _backgroundColour: RGBA = { r: 0.125, g: 0.125, b: 0.125, a: 1.0 };
    private _atlasTexture?: WebGLTexture;

    private _meshToUse: MeshType = MeshType.None;
    private _voxelSize: number = 1.0;
    private _gridOffset: Vector3 = new Vector3(0, 0, 0);

    private _modelsAvailable: number;

    private _materialBuffers: Array<{
<<<<<<< HEAD
        buffer: RenderBuffer,
        material: (SolidMaterial | (TexturedMaterial & { texture: WebGLTexture, alpha?: WebGLTexture, useAlphaChannel?: boolean }))
=======
        buffer: twgl.BufferInfo,
        material: (SolidMaterial | (TexturedMaterial & { texture: WebGLTexture }))
        numElements: number,
>>>>>>> 69f613d0
    }>;
    public _voxelBuffer?: twgl.BufferInfo;
    public _voxelBufferRaw?: {[attribute: string]: { numComponents: number, data: Float32Array | Uint32Array }};
    private _blockBuffer?: twgl.BufferInfo;
    private _debugBuffers: { [meshType: string]: { [bufferComponent: string]: RenderBuffer } };
    private _axisBuffer: RenderBuffer;

    private _isGridComponentEnabled: { [bufferComponent: string]: boolean };
    private _axesEnabled: boolean;

    private static _instance: Renderer;
    public static get Get() {
        return this._instance || (this._instance = new this());
    }

    private constructor() {
        this._gl = (<HTMLCanvasElement>document.getElementById('canvas')).getContext('webgl', {
            alpha: false,
        })!;
        twgl.addExtensionsToContext(this._gl);

        this._modelsAvailable = 0;
        this._materialBuffers = [];

        this._debugBuffers = {};
        this._debugBuffers[MeshType.None] = {};
        this._debugBuffers[MeshType.TriangleMesh] = {};
        this._debugBuffers[MeshType.VoxelMesh] = {};
        this._debugBuffers[MeshType.BlockMesh] = {};

        this._isGridComponentEnabled = {};
        this._isGridComponentEnabled[EDebugBufferComponents.Grid] = false;
        this._axesEnabled = false;

        this._axisBuffer = new RenderBuffer([
            { name: 'position', numComponents: 3 },
            { name: 'colour', numComponents: 4 },
        ]);
        this._axisBuffer.add(DebugGeometryTemplates.arrow(new Vector3(0, 0, 0), new Vector3(1, 0, 0), { r: 0.96, g: 0.21, b: 0.32, a: 1.0 }));
        this._axisBuffer.add(DebugGeometryTemplates.arrow(new Vector3(0, 0, 0), new Vector3(0, 1, 0), { r: 0.44, g: 0.64, b: 0.11, a: 1.0 }));
        this._axisBuffer.add(DebugGeometryTemplates.arrow(new Vector3(0, 0, 0), new Vector3(0, 0, 1), { r: 0.18, g: 0.52, b: 0.89, a: 1.0 }));
    }

    public update() {
        ArcballCamera.Get.updateCamera();
    }

    public draw() {
        this._setupScene();

        switch (this._meshToUse) {
            case MeshType.TriangleMesh:
                this._drawMesh();
                break;
            case MeshType.VoxelMesh:
                this._drawVoxelMesh();
                break;
            case MeshType.BlockMesh:
                this._drawBlockMesh();
                break;
        };

        this._drawDebug();
    }

    // /////////////////////////////////////////////////////////////////////////

    public toggleIsGridEnabled() {
        const isEnabled = !this._isGridComponentEnabled[EDebugBufferComponents.Grid];
        this._isGridComponentEnabled[EDebugBufferComponents.Grid] = isEnabled;
        EventManager.Get.broadcast(EAppEvent.onGridEnabledChanged, isEnabled);
    }

    public toggleIsAxesEnabled() {
        this._axesEnabled = !this._axesEnabled;
        EventManager.Get.broadcast(EAppEvent.onAxesEnabledChanged, this._axesEnabled);
    }

    public toggleIsWireframeEnabled() {
        const isEnabled = !this._isGridComponentEnabled[EDebugBufferComponents.Wireframe];
        this._isGridComponentEnabled[EDebugBufferComponents.Wireframe] = isEnabled;
        EventManager.Get.broadcast(EAppEvent.onWireframeEnabledChanged, isEnabled);
    }

    public toggleIsNormalsEnabled() {
        const isEnabled = !this._isGridComponentEnabled[EDebugBufferComponents.Normals];
        this._isGridComponentEnabled[EDebugBufferComponents.Normals] = isEnabled;
        EventManager.Get.broadcast(EAppEvent.onNormalsEnabledChanged, isEnabled);
    }

    public toggleIsDevDebugEnabled() {
        const isEnabled = !this._isGridComponentEnabled[EDebugBufferComponents.Dev];
        this._isGridComponentEnabled[EDebugBufferComponents.Dev] = isEnabled;
        EventManager.Get.broadcast(EAppEvent.onDevViewEnabledChanged, isEnabled);
    }

    public clearMesh() {
        EventManager.Get.broadcast(EAppEvent.onModelAvailableChanged, MeshType.TriangleMesh, false);
        EventManager.Get.broadcast(EAppEvent.onModelAvailableChanged, MeshType.VoxelMesh, false);
        EventManager.Get.broadcast(EAppEvent.onModelAvailableChanged, MeshType.BlockMesh, false);

        this._materialBuffers = [];

        this._modelsAvailable = 0;
        this.setModelToUse(MeshType.None);
    }

    public useMesh(mesh: Mesh) {
        EventManager.Get.broadcast(EAppEvent.onModelAvailableChanged, MeshType.TriangleMesh, false);
        EventManager.Get.broadcast(EAppEvent.onModelAvailableChanged, MeshType.VoxelMesh, false);
        EventManager.Get.broadcast(EAppEvent.onModelAvailableChanged, MeshType.BlockMesh, false);
        
        LOG('Using mesh');
        this._materialBuffers = [];

        const materialTriangleCount = new Map<string, number>();
        for (let triIndex = 0; triIndex < mesh.getTriangleCount(); ++triIndex) {
            const materialName = mesh.getMaterialByTriangle(triIndex);
            const triangleCount = materialTriangleCount.get(materialName) ?? 0;
            materialTriangleCount.set(materialName, triangleCount + 1);
        }

        materialTriangleCount.forEach((triangleCount: number, materialName: string) => {
            const materialBuffer = {
                'position': {
                    numComponents: 3,
                    data: new Float32Array(triangleCount * 3 * 3),
                },
                'texcoord': {
                    numComponents: 2,
                    data: new Float32Array(triangleCount * 3 * 2),
                },
                'normal': {
                    numComponents: 3,
                    data: new Float32Array(triangleCount * 3 * 3),
                },
                'indices': {
                    numComponents: 3,
                    data: new Uint32Array(triangleCount * 3),
                },
            };

            let insertIndex = 0;
            for (let triIndex = 0; triIndex < mesh.getTriangleCount(); ++triIndex) {
                const material = mesh.getMaterialByTriangle(triIndex);
                if (material === materialName) {
                    const uiTriangle = mesh.getUVTriangle(triIndex);
                    // const tmp = GeometryTemplates.getTriangleBufferData(uiTriangle);

                    materialBuffer.position.data.set(uiTriangle.v0.toArray(), insertIndex * 9 + 0);
                    materialBuffer.position.data.set(uiTriangle.v1.toArray(), insertIndex * 9 + 3);
                    materialBuffer.position.data.set(uiTriangle.v2.toArray(), insertIndex * 9 + 6);

                    materialBuffer.texcoord.data.set([uiTriangle.uv0.u, uiTriangle.uv0.v], insertIndex * 6 + 0);
                    materialBuffer.texcoord.data.set([uiTriangle.uv1.u, uiTriangle.uv1.v], insertIndex * 6 + 2);
                    materialBuffer.texcoord.data.set([uiTriangle.uv2.u, uiTriangle.uv2.v], insertIndex * 6 + 4);

                    const normalArray = uiTriangle.getNormal().toArray();
                    materialBuffer.normal.data.set(normalArray, insertIndex * 9 + 0);
                    materialBuffer.normal.data.set(normalArray, insertIndex * 9 + 3);
                    materialBuffer.normal.data.set(normalArray, insertIndex * 9 + 6);

                    // materialBuffer.position.data.set(tmp.custom['position'], insertIndex * 9);
                    // materialBuffer.normal.data.set(tmp.custom['normal'], insertIndex * 9);
                    // materialBuffer.texcoord.data.set(tmp.custom['texcoord'], insertIndex * 6);
                    
                    materialBuffer.indices.data.set([
                        insertIndex * 3 + 0,
                        insertIndex * 3 + 1,
                        insertIndex * 3 + 2,
                    ], insertIndex * 3);

                    ++insertIndex;
                }
            }
            
            const material = mesh.getMaterialByName(materialName);
            if (material.type === MaterialType.solid) {
                this._materialBuffers.push({
                    buffer: twgl.createBufferInfoFromArrays(this._gl, materialBuffer),
                    material: material,
                    numElements: materialBuffer.indices.data.length,
                });
            } else {
                this._materialBuffers.push({
                    buffer: twgl.createBufferInfoFromArrays(this._gl, materialBuffer),
                    material: {
                        type: MaterialType.textured,
                        path: material.path,
                        texture: twgl.createTexture(this._gl, {
                            src: material.path,
                            mag: this._gl.LINEAR,
                        }),
                        alphaFactor: material.alphaFactor,
                        alpha: material.alphaPath ? twgl.createTexture(this._gl, {
                            src: material.alphaPath,
                            mag: this._gl.LINEAR,
                        }) : undefined,
                        useAlphaChannel: material.alphaPath ? new Texture(material.path, material.alphaPath)._useAlphaChannel() : undefined,
                    },
                    numElements: materialBuffer.indices.data.length,
                });
            }
        });

        const dimensions = mesh.getBounds().getDimensions();
        this._debugBuffers[MeshType.TriangleMesh][EDebugBufferComponents.Grid] = DebugGeometryTemplates.grid(dimensions);
<<<<<<< HEAD
        this._debugBuffers[MeshType.TriangleMesh][EDebugBufferComponents.Wireframe] = DebugGeometryTemplates.meshWireframe(mesh, { r: 0.18, g: 0.52, b: 0.89, a: 1.0 });
        this._debugBuffers[MeshType.TriangleMesh][EDebugBufferComponents.Normals] = DebugGeometryTemplates.meshNormals(mesh, { r: 0.89, g: 0.52, b: 0.18, a: 1.0 });
        delete this._debugBuffers[MeshType.TriangleMesh][EDebugBufferComponents.Dev];
=======
        // this._debugBuffers[MeshType.TriangleMesh][EDebugBufferComponents.Wireframe] = DebugGeometryTemplates.meshWireframe(mesh, new RGB(0.18, 0.52, 0.89).toRGBA());
        // this._debugBuffers[MeshType.TriangleMesh][EDebugBufferComponents.Normals] = DebugGeometryTemplates.meshNormals(mesh, new RGB(0.89, 0.52, 0.18).toRGBA());
        // delete this._debugBuffers[MeshType.TriangleMesh][EDebugBufferComponents.Dev];
>>>>>>> 69f613d0

        this._modelsAvailable = 1;
        this.setModelToUse(MeshType.TriangleMesh);

        EventManager.Get.broadcast(EAppEvent.onModelAvailableChanged, MeshType.TriangleMesh, true);
    }
    
    public useVoxelMesh(voxelMesh: VoxelMesh, voxelSize: number, ambientOcclusionEnabled: boolean) {
        EventManager.Get.broadcast(EAppEvent.onModelAvailableChanged, MeshType.VoxelMesh, false);
        EventManager.Get.broadcast(EAppEvent.onModelAvailableChanged, MeshType.BlockMesh, false);

        LOG('Using voxel mesh');
        LOG(voxelMesh);

        this._voxelBufferRaw = voxelMesh.createBuffer(ambientOcclusionEnabled);
        this._voxelBuffer = twgl.createBufferInfoFromArrays(this._gl, this._voxelBufferRaw);
        this._voxelSize = voxelSize;

        const dimensions = voxelMesh.getBounds().getDimensions();
        this._gridOffset = new Vector3(
            dimensions.x % 2 === 0 ? 0 : -0.5,
            dimensions.y % 2 === 0 ? 0 : -0.5,
            dimensions.z % 2 === 0 ? 0 : -0.5,
        );
        dimensions.add(1);

        this._debugBuffers[MeshType.VoxelMesh][EDebugBufferComponents.Grid] = DebugGeometryTemplates.grid(Vector3.mulScalar(dimensions, voxelSize), voxelSize);
<<<<<<< HEAD
        this._debugBuffers[MeshType.VoxelMesh][EDebugBufferComponents.Wireframe] = DebugGeometryTemplates.voxelMeshWireframe(voxelMesh, { r: 0.18, g: 0.52, b: 0.89, a: 1.0 }, this._voxelSize);
=======
        // this._debugBuffers[MeshType.VoxelMesh][EDebugBufferComponents.Wireframe] = DebugGeometryTemplates.voxelMeshWireframe(voxelMesh, new RGB(0.18, 0.52, 0.89).toRGBA(), this._voxelSize);
>>>>>>> 69f613d0
        
        this._modelsAvailable = 2;
        this.setModelToUse(MeshType.VoxelMesh);

        EventManager.Get.broadcast(EAppEvent.onModelAvailableChanged, MeshType.VoxelMesh, true);
    }
    
    public useBlockMesh(blockMesh: BlockMesh) {
        EventManager.Get.broadcast(EAppEvent.onModelAvailableChanged, MeshType.BlockMesh, false);

        LOG('Using block mesh');
        LOG(blockMesh);
        this._blockBuffer = twgl.createBufferInfoFromArrays(this._gl, blockMesh.createBuffer());
        
        this._atlasTexture = twgl.createTexture(this._gl, {
            src: BlockAtlas.Get.getAtlasTexturePath(),
            mag: this._gl.NEAREST,
        });
        
        this._debugBuffers[MeshType.BlockMesh][EDebugBufferComponents.Grid] = this._debugBuffers[MeshType.VoxelMesh][EDebugBufferComponents.Grid];
        
        this._modelsAvailable = 3;
        this.setModelToUse(MeshType.BlockMesh);

        EventManager.Get.broadcast(EAppEvent.onModelAvailableChanged, MeshType.BlockMesh, true);
    }

    // /////////////////////////////////////////////////////////////////////////

    private _drawDebug() {
        const debugComponents = [EDebugBufferComponents.Grid];
        for (const debugComp of debugComponents) {
            if (this._isGridComponentEnabled[debugComp]) {
                ASSERT(this._debugBuffers[this._meshToUse]);
                const buffer = this._debugBuffers[this._meshToUse][debugComp];
                if (buffer) {
                    if (debugComp === EDebugBufferComponents.Dev) {
                        this._gl.disable(this._gl.DEPTH_TEST);
                    }
                    this._drawBuffer(this._gl.LINES, buffer.getWebGLBuffer(), ShaderManager.Get.debugProgram, {
                        u_worldViewProjection: ArcballCamera.Get.getWorldViewProjection(),
                    });
                    this._gl.enable(this._gl.DEPTH_TEST);
                }
            }
        }
        // Draw axis
        if (this._axesEnabled) {
            this._gl.disable(this._gl.DEPTH_TEST);
            this._drawBuffer(this._gl.LINES, this._axisBuffer.getWebGLBuffer(), ShaderManager.Get.debugProgram, {
                u_worldViewProjection: ArcballCamera.Get.getWorldViewProjection(),
            });
            this._gl.enable(this._gl.DEPTH_TEST);
        }
    }

    private _drawMesh() {
        for (const materialBuffer of this._materialBuffers) {
            if (materialBuffer.material.type === MaterialType.textured) {
                this._drawMeshBuffer(materialBuffer.buffer, materialBuffer.numElements, ShaderManager.Get.textureTriProgram, {
                    u_lightWorldPos: ArcballCamera.Get.getCameraPosition(0.0, 0.0),
                    u_worldViewProjection: ArcballCamera.Get.getWorldViewProjection(),
                    u_worldInverseTranspose: ArcballCamera.Get.getWorldInverseTranspose(),
                    u_texture: materialBuffer.material.texture,
                    u_alpha: materialBuffer.material.alpha,
                    u_useAlphaMap: materialBuffer.material.alpha !== undefined,
                    u_useAlphaChannel: materialBuffer.material.useAlphaChannel,
                    u_alphaFactor: materialBuffer.material.alphaFactor,
                });
            } else {
                this._drawMeshBuffer(materialBuffer.buffer, materialBuffer.numElements, ShaderManager.Get.solidTriProgram, {
                    u_lightWorldPos: ArcballCamera.Get.getCameraPosition(0.0, 0.0),
                    u_worldViewProjection: ArcballCamera.Get.getWorldViewProjection(),
                    u_worldInverseTranspose: ArcballCamera.Get.getWorldInverseTranspose(),
                    u_fillColour: RGBAUtil.toArray(materialBuffer.material.colour),
                });
            }
        }
    }

    private _drawVoxelMesh() {
        const shader = ShaderManager.Get.voxelProgram;
        const uniforms = {
            u_worldViewProjection: ArcballCamera.Get.getWorldViewProjection(),
            u_voxelSize: this._voxelSize,
            u_gridOffset: this._gridOffset.toArray(),
        };
        if (this._voxelBuffer) {
            this._gl.useProgram(shader.program);
            twgl.setBuffersAndAttributes(this._gl, shader, this._voxelBuffer);
            twgl.setUniforms(shader, uniforms);
            this._gl.drawElements(this._gl.TRIANGLES, this._voxelBuffer.numElements, this._gl.UNSIGNED_INT, 0);
        }
    }

    private _drawBlockMesh() {
        this._gl.enable(this._gl.CULL_FACE);
        const shader = ShaderManager.Get.blockProgram;
        const uniforms = {
            u_worldViewProjection: ArcballCamera.Get.getWorldViewProjection(),
            u_texture: this._atlasTexture,
            u_voxelSize: this._voxelSize,
            u_atlasSize: BlockAtlas.Get.getAtlasSize(),
            u_gridOffset: this._gridOffset.toArray(),
        };
        if (this._blockBuffer) {
            this._gl.useProgram(shader.program);
            twgl.setBuffersAndAttributes(this._gl, shader, this._blockBuffer);
            twgl.setUniforms(shader, uniforms);
            this._gl.drawElements(this._gl.TRIANGLES, this._blockBuffer.numElements, this._gl.UNSIGNED_INT, 0);
        }
        this._gl.disable(this._gl.CULL_FACE);
    }

    // /////////////////////////////////////////////////////////////////////////

    private _drawMeshBuffer(register: twgl.BufferInfo, numElements: number, shaderProgram: twgl.ProgramInfo, uniforms: any) {
        this._drawBuffer(this._gl.TRIANGLES, { buffer: register, numElements: numElements }, shaderProgram, uniforms);
    }

    public setModelToUse(meshType: MeshType) {
        const isModelAvailable = this._modelsAvailable >= meshType;
        if (isModelAvailable) {
            this._meshToUse = meshType;
            EventManager.Get.broadcast(EAppEvent.onModelActiveChanged, meshType);
        }
    }

    private _setupScene() {
        twgl.resizeCanvasToDisplaySize(<HTMLCanvasElement> this._gl.canvas);
        this._gl.viewport(0, 0, this._gl.canvas.width, this._gl.canvas.height);
        ArcballCamera.Get.aspect = this._gl.canvas.width / this._gl.canvas.height;
        this._gl.blendFuncSeparate(this._gl.SRC_ALPHA, this._gl.ONE_MINUS_SRC_ALPHA, this._gl.ONE, this._gl.ONE_MINUS_SRC_ALPHA);

        this._gl.enable(this._gl.DEPTH_TEST);
        this._gl.enable(this._gl.BLEND);
        this._gl.clearColor(this._backgroundColour.r, this._backgroundColour.g, this._backgroundColour.b, 1.0);
        this._gl.clear(this._gl.COLOR_BUFFER_BIT | this._gl.DEPTH_BUFFER_BIT);
    }

    private _drawBuffer(drawMode: number, buffer: { numElements: number, buffer: twgl.BufferInfo }, shader: twgl.ProgramInfo, uniforms: any) {
        this._gl.useProgram(shader.program);
        twgl.setBuffersAndAttributes(this._gl, shader, buffer.buffer);
        twgl.setUniforms(shader, uniforms);
        this._gl.drawElements(drawMode, buffer.numElements, this._gl.UNSIGNED_INT, 0);
    }

    public getModelsAvailable() {
        return this._modelsAvailable;
    }
    
    public getActiveMeshType() {
        return this._meshToUse;
    }
}<|MERGE_RESOLUTION|>--- conflicted
+++ resolved
@@ -46,14 +46,9 @@
     private _modelsAvailable: number;
 
     private _materialBuffers: Array<{
-<<<<<<< HEAD
-        buffer: RenderBuffer,
         material: (SolidMaterial | (TexturedMaterial & { texture: WebGLTexture, alpha?: WebGLTexture, useAlphaChannel?: boolean }))
-=======
         buffer: twgl.BufferInfo,
-        material: (SolidMaterial | (TexturedMaterial & { texture: WebGLTexture }))
         numElements: number,
->>>>>>> 69f613d0
     }>;
     public _voxelBuffer?: twgl.BufferInfo;
     public _voxelBufferRaw?: {[attribute: string]: { numComponents: number, data: Float32Array | Uint32Array }};
@@ -261,15 +256,9 @@
 
         const dimensions = mesh.getBounds().getDimensions();
         this._debugBuffers[MeshType.TriangleMesh][EDebugBufferComponents.Grid] = DebugGeometryTemplates.grid(dimensions);
-<<<<<<< HEAD
-        this._debugBuffers[MeshType.TriangleMesh][EDebugBufferComponents.Wireframe] = DebugGeometryTemplates.meshWireframe(mesh, { r: 0.18, g: 0.52, b: 0.89, a: 1.0 });
-        this._debugBuffers[MeshType.TriangleMesh][EDebugBufferComponents.Normals] = DebugGeometryTemplates.meshNormals(mesh, { r: 0.89, g: 0.52, b: 0.18, a: 1.0 });
-        delete this._debugBuffers[MeshType.TriangleMesh][EDebugBufferComponents.Dev];
-=======
         // this._debugBuffers[MeshType.TriangleMesh][EDebugBufferComponents.Wireframe] = DebugGeometryTemplates.meshWireframe(mesh, new RGB(0.18, 0.52, 0.89).toRGBA());
         // this._debugBuffers[MeshType.TriangleMesh][EDebugBufferComponents.Normals] = DebugGeometryTemplates.meshNormals(mesh, new RGB(0.89, 0.52, 0.18).toRGBA());
         // delete this._debugBuffers[MeshType.TriangleMesh][EDebugBufferComponents.Dev];
->>>>>>> 69f613d0
 
         this._modelsAvailable = 1;
         this.setModelToUse(MeshType.TriangleMesh);
@@ -297,11 +286,7 @@
         dimensions.add(1);
 
         this._debugBuffers[MeshType.VoxelMesh][EDebugBufferComponents.Grid] = DebugGeometryTemplates.grid(Vector3.mulScalar(dimensions, voxelSize), voxelSize);
-<<<<<<< HEAD
-        this._debugBuffers[MeshType.VoxelMesh][EDebugBufferComponents.Wireframe] = DebugGeometryTemplates.voxelMeshWireframe(voxelMesh, { r: 0.18, g: 0.52, b: 0.89, a: 1.0 }, this._voxelSize);
-=======
         // this._debugBuffers[MeshType.VoxelMesh][EDebugBufferComponents.Wireframe] = DebugGeometryTemplates.voxelMeshWireframe(voxelMesh, new RGB(0.18, 0.52, 0.89).toRGBA(), this._voxelSize);
->>>>>>> 69f613d0
         
         this._modelsAvailable = 2;
         this.setModelToUse(MeshType.VoxelMesh);
