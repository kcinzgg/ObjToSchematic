import { Atlas } from './atlas';
import { BlockMesh } from './block_mesh';
import { BufferGenerator } from './buffer';
import { EAppEvent, EventManager } from './event';
import { IExporter } from './exporters/base_exporter';
import { ExporterFactory } from './exporters/exporters';
import { ObjImporter } from './importers/obj_importer';
import { Mesh } from './mesh';
import { ASSERT } from './util/error_util';
import { Logger } from './util/log_util';
import { VoxelMesh } from './voxel_mesh';
import { IVoxeliser } from './voxelisers/base-voxeliser';
import { VoxeliserFactory } from './voxelisers/voxelisers';
import { AssignParams, ExportParams, ImportParams, InitParams, RenderBlockMeshParams, RenderMeshParams, RenderVoxelMeshParams, TFromWorkerMessage, VoxeliseParams } from './worker_types';

export class WorkerClient {
    private static _instance: WorkerClient;
    public static get Get() {
        return this._instance || (this._instance = new this());
    }

    private constructor() {
<<<<<<< HEAD
        Logger.Get.enableLogToFile();
        Logger.Get.initLogFile('worker');
=======
        Logger.Get.enableLOG();
        Logger.Get.enableLOGMAJOR();
        Logger.Get.enableLOGWARN();
>>>>>>> cf229393
    }

    private _loadedMesh?: Mesh;
    private _loadedVoxelMesh?: VoxelMesh;
    private _loadedBlockMesh?: BlockMesh;

    /**
     * This function should only be called if the client is using the worker.
     */
    public init(params: InitParams.Input): InitParams.Output {
        EventManager.Get.add(EAppEvent.onTaskStart, (e: any) => {
            const message: TFromWorkerMessage = {
                action: 'Progress',
                payload: {
                    type: 'Started',
                    taskId: e[0],
                },
            };
            postMessage(message);
        });

        EventManager.Get.add(EAppEvent.onTaskProgress, (e: any) => {
            const message: TFromWorkerMessage = {
                action: 'Progress',
                payload: {
                    type: 'Progress',
                    taskId: e[0],
                    percentage: e[1],
                },
            };
            postMessage(message);
        });

        EventManager.Get.add(EAppEvent.onTaskEnd, (e: any) => {
            const message: TFromWorkerMessage = {
                action: 'Progress',
                payload: {
                    type: 'Finished',
                    taskId: e[0],
                },
            };
            postMessage(message);
        });

        return {};
    }

    public import(params: ImportParams.Input): ImportParams.Output {
        const importer = new ObjImporter();
        importer.parseFile(params.filepath);
        this._loadedMesh = importer.toMesh();
        this._loadedMesh.processMesh();

        return {
            triangleCount: this._loadedMesh.getTriangleCount(),
        };
    }

    public renderMesh(params: RenderMeshParams.Input): RenderMeshParams.Output {
        ASSERT(this._loadedMesh !== undefined);

        return {
            buffers: BufferGenerator.fromMesh(this._loadedMesh),
            dimensions: this._loadedMesh.getBounds().getDimensions(),
        };
    }

    public voxelise(params: VoxeliseParams.Input): VoxeliseParams.Output {
        ASSERT(this._loadedMesh !== undefined);

        const voxeliser: IVoxeliser = VoxeliserFactory.GetVoxeliser(params.voxeliser);
        this._loadedVoxelMesh = voxeliser.voxelise(this._loadedMesh, params);

        return {
        };
    }

    public renderVoxelMesh(params: RenderVoxelMeshParams.Input): RenderVoxelMeshParams.Output {
        ASSERT(this._loadedVoxelMesh !== undefined);

        this._loadedVoxelMesh.setRenderParams(params);

        return {
            buffer: this._loadedVoxelMesh.getBuffer(),
            dimensions: this._loadedVoxelMesh.getBounds().getDimensions(),
            voxelSize: 8.0 / params.desiredHeight,
        };
    }

    public assign(params: AssignParams.Input): AssignParams.Output {
        ASSERT(this._loadedVoxelMesh !== undefined);

        this._loadedBlockMesh = BlockMesh.createFromVoxelMesh(this._loadedVoxelMesh, params);

        return {
        };
    }

    public renderBlockMesh(params: RenderBlockMeshParams.Input): RenderBlockMeshParams.Output {
        ASSERT(this._loadedBlockMesh !== undefined);

        const atlas = Atlas.load(params.textureAtlas);
        ASSERT(atlas !== undefined);

        return {
            buffer: this._loadedBlockMesh.getBuffer(),
            dimensions: this._loadedBlockMesh.getVoxelMesh().getBounds().getDimensions(),
            atlasTexturePath: atlas.getAtlasTexturePath(),
            atlasSize: atlas.getAtlasSize(),
        };
    }

    public export(params: ExportParams.Input): ExportParams.Output {
        ASSERT(this._loadedBlockMesh !== undefined);

        const exporter: IExporter = ExporterFactory.GetExporter(params.exporter);
        const fileExtension = '.' + exporter.getFileExtension();
        if (!params.filepath.endsWith(fileExtension)) {
            params.filepath += fileExtension;
        }
        exporter.export(this._loadedBlockMesh, params.filepath);

        return {
        };
    }
}<|MERGE_RESOLUTION|>--- conflicted
+++ resolved
@@ -20,14 +20,8 @@
     }
 
     private constructor() {
-<<<<<<< HEAD
         Logger.Get.enableLogToFile();
         Logger.Get.initLogFile('worker');
-=======
-        Logger.Get.enableLOG();
-        Logger.Get.enableLOGMAJOR();
-        Logger.Get.enableLOGWARN();
->>>>>>> cf229393
     }
 
     private _loadedMesh?: Mesh;
