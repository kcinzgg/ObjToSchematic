import { Atlas } from './atlas';
import { BlockMesh } from './block_mesh';
import { BufferGenerator } from './buffer';
import { EAppEvent, EventManager } from './event';
import { IExporter } from './exporters/base_exporter';
import { ExporterFactory } from './exporters/exporters';
import { ObjImporter } from './importers/obj_importer';
import { Mesh } from './mesh';
import { ProgressManager, TTaskHandle } from './progress';
import { ASSERT } from './util/error_util';
import { Logger } from './util/log_util';
import { VoxelMesh } from './voxel_mesh';
import { IVoxeliser } from './voxelisers/base-voxeliser';
import { VoxeliserFactory } from './voxelisers/voxelisers';
import { AssignParams, ExportParams, ImportParams, InitParams, RenderMeshParams, RenderNextBlockMeshChunkParams, RenderNextVoxelMeshChunkParams, SetMaterialsParams, TFromWorkerMessage, VoxeliseParams } from './worker_types';

export class WorkerClient {
    private static _instance: WorkerClient;
    public static get Get() {
        return this._instance || (this._instance = new this());
    }

    private constructor() {
        Logger.Get.enableLogToFile();
        Logger.Get.initLogFile('worker');
    }

    private _loadedMesh?: Mesh;
    private _loadedVoxelMesh?: VoxelMesh;
    private _loadedBlockMesh?: BlockMesh;

    /**
     * This function should only be called if the client is using the worker.
     */
    public init(params: InitParams.Input): InitParams.Output {
        EventManager.Get.add(EAppEvent.onTaskStart, (e: any) => {
            const message: TFromWorkerMessage = {
                action: 'Progress',
                payload: {
                    type: 'Started',
                    taskId: e[0],
                },
            };
            postMessage(message);
        });

        EventManager.Get.add(EAppEvent.onTaskProgress, (e: any) => {
            const message: TFromWorkerMessage = {
                action: 'Progress',
                payload: {
                    type: 'Progress',
                    taskId: e[0],
                    percentage: e[1],
                },
            };
            postMessage(message);
        });

        EventManager.Get.add(EAppEvent.onTaskEnd, (e: any) => {
            const message: TFromWorkerMessage = {
                action: 'Progress',
                payload: {
                    type: 'Finished',
                    taskId: e[0],
                },
            };
            postMessage(message);
        });

        return {};
    }

    public import(params: ImportParams.Input): ImportParams.Output {
        const importer = new ObjImporter();
        importer.parseFile(params.filepath);
        this._loadedMesh = importer.toMesh();
        this._loadedMesh.processMesh();

        return {
            triangleCount: this._loadedMesh.getTriangleCount(),
<<<<<<< HEAD
=======
            dimensions: this._loadedMesh.getBounds().getDimensions(),
>>>>>>> 0f3e7d5a
            materials: this._loadedMesh.getMaterials(),
        };
    }

    public setMaterials(params: SetMaterialsParams.Input): SetMaterialsParams.Output {
        ASSERT(this._loadedMesh !== undefined);

        this._loadedMesh.setMaterials(params.materials);

        return {
            materials: this._loadedMesh.getMaterials(),
        };
    }

    public renderMesh(params: RenderMeshParams.Input): RenderMeshParams.Output {
        ASSERT(this._loadedMesh !== undefined);

        return {
            buffers: BufferGenerator.fromMesh(this._loadedMesh),
            dimensions: this._loadedMesh.getBounds().getDimensions(),
        };
    }


    public voxelise(params: VoxeliseParams.Input): VoxeliseParams.Output {
        ASSERT(this._loadedMesh !== undefined);

        const voxeliser: IVoxeliser = VoxeliserFactory.GetVoxeliser(params.voxeliser);
        this._loadedVoxelMesh = voxeliser.voxelise(this._loadedMesh, params);

        this._voxelMeshChunkIndex = 0;

        return {
        };
    }

    private _voxelMeshChunkIndex = 0;
    private _voxelMeshProgressHandle?: TTaskHandle;
    public renderChunkedVoxelMesh(params: RenderNextVoxelMeshChunkParams.Input): RenderNextVoxelMeshChunkParams.Output {
        ASSERT(this._loadedVoxelMesh !== undefined);

        const isFirstChunk = this._voxelMeshChunkIndex === 0;
        if (isFirstChunk) {
            this._voxelMeshProgressHandle = ProgressManager.Get.start('VoxelMeshBuffer');
            this._loadedVoxelMesh.setRenderParams(params);
        }

        const buffer = this._loadedVoxelMesh.getChunkedBuffer(this._voxelMeshChunkIndex);
        ++this._voxelMeshChunkIndex;

        if (this._voxelMeshProgressHandle !== undefined) {
            if (buffer.moreVoxelsToBuffer) {
                ProgressManager.Get.progress(this._voxelMeshProgressHandle, buffer.progress);
            } else {
                ProgressManager.Get.end(this._voxelMeshProgressHandle);
                this._voxelMeshProgressHandle = undefined;
            }
        }

        return {
            buffer: buffer,
            dimensions: this._loadedVoxelMesh.getBounds().getDimensions(),
            voxelSize: 8.0 / params.desiredHeight,
            moreVoxelsToBuffer: buffer.moreVoxelsToBuffer,
            isFirstChunk: isFirstChunk,
        };
    }

    public assign(params: AssignParams.Input): AssignParams.Output {
        ASSERT(this._loadedVoxelMesh !== undefined);

        this._loadedBlockMesh = BlockMesh.createFromVoxelMesh(this._loadedVoxelMesh, params);

        this._blockMeshChunkIndex = 0;

        return {
        };
    }

    private _blockMeshChunkIndex = 0;
    //private _blockMeshProgressHandle?: TTaskHandle;
    public renderChunkedBlockMesh(params: RenderNextBlockMeshChunkParams.Input): RenderNextBlockMeshChunkParams.Output {
        ASSERT(this._loadedBlockMesh !== undefined);

        const isFirstChunk = this._blockMeshChunkIndex === 0;
        if (isFirstChunk) {
            //this._blockMeshProgressHandle = ProgressManager.Get.start('BlockMeshBuffer');
        }

        const buffer = this._loadedBlockMesh.getChunkedBuffer(this._blockMeshChunkIndex);
        ++this._blockMeshChunkIndex;

        /*
        if (this._blockMeshProgressHandle !== undefined) {
            if (buffer.moreBlocksToBuffer) {
                ProgressManager.Get.progress(this._blockMeshProgressHandle, buffer.progress);
            } else {
                ProgressManager.Get.end(this._blockMeshProgressHandle);
                this._blockMeshProgressHandle = undefined;
            }
        }
        */

        const atlas = Atlas.load(params.textureAtlas);
        ASSERT(atlas !== undefined);

        return {
            buffer: buffer,
            dimensions: this._loadedBlockMesh.getVoxelMesh().getBounds().getDimensions(),
            atlasTexturePath: atlas.getAtlasTexturePath(),
            atlasSize: atlas.getAtlasSize(),
            moreBlocksToBuffer: buffer.moreBlocksToBuffer,
            isFirstChunk: isFirstChunk,
        };
    }

    /*
    public renderBlockMesh(params: RenderBlockMeshParams.Input): RenderBlockMeshParams.Output {
        ASSERT(this._loadedBlockMesh !== undefined);

        const atlas = Atlas.load(params.textureAtlas);
        ASSERT(atlas !== undefined);

        return {
            buffer: this._loadedBlockMesh.getBuffer(),
            dimensions: this._loadedBlockMesh.getVoxelMesh().getBounds().getDimensions(),
            atlasTexturePath: atlas.getAtlasTexturePath(),
            atlasSize: atlas.getAtlasSize(),
        };
    }
    */

    public export(params: ExportParams.Input): ExportParams.Output {
        ASSERT(this._loadedBlockMesh !== undefined);

        const exporter: IExporter = ExporterFactory.GetExporter(params.exporter);
        const fileExtension = '.' + exporter.getFileExtension();
        if (!params.filepath.endsWith(fileExtension)) {
            params.filepath += fileExtension;
        }
        exporter.export(this._loadedBlockMesh, params.filepath);

        return {
        };
    }
}<|MERGE_RESOLUTION|>--- conflicted
+++ resolved
@@ -78,10 +78,7 @@
 
         return {
             triangleCount: this._loadedMesh.getTriangleCount(),
-<<<<<<< HEAD
-=======
             dimensions: this._loadedMesh.getBounds().getDimensions(),
->>>>>>> 0f3e7d5a
             materials: this._loadedMesh.getMaterials(),
         };
     }
