<<<<<<< HEAD
import { AppConfig } from './config';
=======
import { EAppEvent, EventManager } from './event';
>>>>>>> cf229393
import { ASSERT } from './util/error_util';
import { LOG, TIME_END, TIME_START } from './util/log_util';
import { doWork } from './worker';
import { TFromWorkerMessage, TToWorkerMessage } from './worker_types';

export type TWorkerJob = {
    id: string,
    payload: TToWorkerMessage,
    callback?: (payload: TFromWorkerMessage) => void, // Called with the payload of the next message received by the worker
}

export class WorkerController {
    private _worker: Worker;
    private _jobQueue: TWorkerJob[];
    private _jobPending: TWorkerJob | undefined;

    public constructor(scriptURL: string, options?: WorkerOptions) {
        this._worker = new Worker(scriptURL, options);
        this._worker.onmessage = this._onWorkerMessage.bind(this);

        this._jobQueue = [];
    }

    public addJob(newJob: TWorkerJob): boolean {
        const isJobAlreadyQueued = this._jobQueue.some((queuedJob) => { return queuedJob.id === newJob.id; });
        if (isJobAlreadyQueued) {
            LOG('[WorkerController]: Job already queued with ID', newJob.id);
            return false;
        }

        this._jobQueue.push(newJob);
        this._tryStartNextJob();

        return true;
    }

    public isBusy() {
        return this._jobPending !== undefined;
    }

    private _onWorkerMessage(payload: MessageEvent<TFromWorkerMessage>) {
        ASSERT(this._jobPending !== undefined, `Received worker message when no job is pending`);

        if (payload.data.action === 'Progress') {
            switch (payload.data.payload.type) {
                case 'Started':
                    EventManager.Get.broadcast(EAppEvent.onTaskStart, payload.data.payload.taskId);
                    break;
                case 'Progress':
                    EventManager.Get.broadcast(EAppEvent.onTaskProgress, payload.data.payload.taskId, payload.data.payload.percentage);
                    break;
                case 'Finished':
                    EventManager.Get.broadcast(EAppEvent.onTaskEnd, payload.data.payload.taskId);
                    break;
            }
            return;
        }

        TIME_END(this._jobPending.id);
        LOG(`[WorkerController]: Job '${this._jobPending.id}' finished:`);

        if (this._jobPending.callback) {
            this._jobPending.callback(payload.data);
        }
        this._jobPending = undefined;

        this._tryStartNextJob();
    }

    private _tryStartNextJob() {
        if (this.isBusy() && AppConfig.USE_WORKER_THREAD) {
            return;
        }

        this._jobPending = this._jobQueue.shift();
        if (this._jobPending === undefined) {
            return;
        }

        LOG('[WorkerController]: Starting Job', this._jobPending.id, `(${this._jobQueue.length} remaining)`);
        TIME_START(this._jobPending.id);
        if (AppConfig.USE_WORKER_THREAD) {
            this._worker.postMessage(this._jobPending.payload);
        } else {
            const result = doWork(this._jobPending.payload);
            if (this._jobPending.callback) {
                this._jobPending.callback(result);
            }
        }
    }
}<|MERGE_RESOLUTION|>--- conflicted
+++ resolved
@@ -1,8 +1,5 @@
-<<<<<<< HEAD
 import { AppConfig } from './config';
-=======
 import { EAppEvent, EventManager } from './event';
->>>>>>> cf229393
 import { ASSERT } from './util/error_util';
 import { LOG, TIME_END, TIME_START } from './util/log_util';
 import { doWork } from './worker';
