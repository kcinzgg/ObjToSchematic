--- conflicted
+++ resolved
@@ -1,604 +1,586 @@
-import { remote } from 'electron';
-import path from 'path';
-
-import { FallableBehaviour } from './block_mesh';
-import { ArcballCamera } from './camera';
-import { RGBA, RGBAUtil } from './colour';
-import { AppConfig } from './config';
-import { EAppEvent, EventManager } from './event';
-import { IExporter } from './exporters/base_exporter';
-import { ExporterFactory, TExporters } from './exporters/exporters';
-import { MaterialMap, MaterialType, SolidMaterial, TexturedMaterial } from './mesh';
-import { Renderer } from './renderer';
-import { StatusHandler, StatusMessage } from './status';
-import { TextureFiltering } from './texture';
-import { SolidMaterialUIElement, TextureMaterialUIElement } from './ui/elements/material';
-import { OutputStyle } from './ui/elements/output';
-import { UI } from './ui/layout';
-import { UIMessageBuilder, UITreeBuilder } from './ui/misc';
-import { ColourSpace, EAction } from './util';
-import { ASSERT } from './util/error_util';
-import { LOG_ERROR, Logger } from './util/log_util';
-import { AppPaths, PathUtil } from './util/path_util';
-<<<<<<< HEAD
-=======
-import { Vector3 } from './vector';
->>>>>>> 0f3e7d5a
-import { TWorkerJob, WorkerController } from './worker_controller';
-import { SetMaterialsParams, TFromWorkerMessage, TToWorkerMessage } from './worker_types';
-
-export class AppContext {
-    private _ui: UI;
-    private _workerController: WorkerController;
-    private _lastAction?: EAction;
-<<<<<<< HEAD
-=======
-    public maxConstraint?: Vector3;
->>>>>>> 0f3e7d5a
-    private _materialMap: MaterialMap;
-
-    public constructor() {
-        this._materialMap = {};
-
-        Logger.Get.enableLogToFile();
-        Logger.Get.initLogFile('client');
-        Logger.Get.enableLOG();
-        Logger.Get.enableLOGMAJOR();
-        Logger.Get.enableLOGWARN();
-
-        AppConfig.Get.dumpConfig();
-
-        const gl = (<HTMLCanvasElement>document.getElementById('canvas')).getContext('webgl');
-        if (!gl) {
-            throw Error('Could not load WebGL context');
-        }
-
-        this._ui = new UI(this);
-        this._ui.build();
-        this._ui.registerEvents();
-        this._ui.disable(EAction.Voxelise);
-
-        this._workerController = new WorkerController(path.resolve(__dirname, 'worker_interface.js'));
-        this._workerController.addJob({ id: 'init', payload: { action: 'Init', params: {} } });
-
-        Renderer.Get.toggleIsAxesEnabled();
-        ArcballCamera.Get.setCameraMode('perspective');
-        ArcballCamera.Get.toggleAngleSnap();
-
-        EventManager.Get.add(EAppEvent.onTaskStart, (...data) => {
-            if (this._lastAction) {
-                this._ui.getActionButton(this._lastAction)
-                    .startLoading()
-                    .setProgress(0.0);
-            }
-        });
-
-        EventManager.Get.add(EAppEvent.onTaskProgress, (...data) => {
-            if (this._lastAction) {
-                this._ui.getActionButton(this._lastAction)
-                    .setProgress(data[0][1]);
-            }
-        });
-
-        EventManager.Get.add(EAppEvent.onTaskEnd, (...data) => {
-            if (this._lastAction) {
-                this._ui.getActionButton(this._lastAction)
-                    .stopLoading()
-                    .setProgress(0.0);
-            }
-        });
-    }
-
-    public do(action: EAction) {
-        this._ui.cacheValues(action);
-        this._ui.disable(action);
-        this._ui.disableAll();
-
-        const workerJob = this._getWorkerJob(action);
-        if (workerJob === undefined) {
-            this._ui.enableTo(action);
-            return;
-        }
-
-        const uiOutput = this._ui.getActionOutput(action);
-
-        const jobCallback = (payload: TFromWorkerMessage) => {
-            //this._ui.enableTo(action);
-            switch (payload.action) {
-                case 'KnownError':
-                case 'UnknownError': {
-                    uiOutput.setTaskComplete(
-                        'action',
-                        StatusHandler.Get.getDefaultFailureMessage(action),
-                        [payload.action === 'KnownError' ? payload.error.message : 'Something unexpectedly went wrong'],
-                        'error',
-                    );
-                    LOG_ERROR(payload.error);
-
-                    this._ui.getActionButton(action)
-                        .stopLoading()
-                        .setProgress(0.0);
-
-                    this._ui.enableTo(action);
-                    break;
-                }
-                default: {
-                    //this._ui.enableTo(action + 1);
-
-                    ASSERT(payload.action !== 'Progress');
-                    const { builder, style } = this._getActionMessageBuilder(action, payload.statusMessages);
-                    uiOutput.setMessage(builder, style as OutputStyle);
-
-                    if (workerJob.callback) {
-                        workerJob.callback(payload);
-                    }
-                }
-            }
-        };
-
-        this._lastAction = action;
-
-        this._workerController.addJob({
-            id: workerJob.id,
-            payload: workerJob.payload,
-            callback: jobCallback,
-        });
-    }
-
-    private _getActionMessageBuilder(action: EAction, statusMessages: StatusMessage[]) {
-        const infoStatuses = statusMessages
-            .filter((x) => x.status === 'info')
-            .map((x) => x.message);
-        const hasInfos = infoStatuses.length > 0;
-
-        const warningStatuses = statusMessages
-            .filter((x) => x.status === 'warning')
-            .map((x) => x.message);
-        const hasWarnings = warningStatuses.length > 0;
-
-        const builder = new UIMessageBuilder();
-        builder.addBold('action', [StatusHandler.Get.getDefaultSuccessMessage(action) + (hasInfos ? ':' : '')], 'success');
-
-        builder.addItem('action', infoStatuses, 'none');
-        builder.addItem('action', warningStatuses, 'warning');
-
-        return { builder: builder, style: hasWarnings ? 'warning' : 'success' };
-    }
-
-    private _getWorkerJob(action: EAction): (TWorkerJob | undefined) {
-        switch (action) {
-            case EAction.Import:
-                return this._import();
-            case EAction.Voxelise:
-                return this._voxelise();
-            case EAction.Assign:
-                return this._assign();
-            case EAction.Export:
-                return this._export();
-        }
-        ASSERT(false);
-    }
-
-    private _import(): TWorkerJob {
-        const uiElements = this._ui.layout.import.elements;
-
-        this._ui.getActionOutput(EAction.Import)
-            .setTaskInProgress('action', '[Importer]: Loading...');
-
-        const payload: TToWorkerMessage = {
-            action: 'Import',
-            params: {
-                filepath: uiElements.input.getCachedValue(),
-            },
-        };
-
-        const callback = (payload: TFromWorkerMessage) => {
-            // This callback is managed through `AppContext::do`, therefore
-            // this callback is only called if the job is successful.
-            ASSERT(payload.action === 'Import');
-            const outputElement = this._ui.getActionOutput(EAction.Import);
-
-<<<<<<< HEAD
-=======
-            const dimensions = new Vector3(
-                payload.result.dimensions.x,
-                payload.result.dimensions.y,
-                payload.result.dimensions.z,
-            );
-            dimensions.mulScalar(380 / 8.0).floor();
-            this.maxConstraint = dimensions;
->>>>>>> 0f3e7d5a
-            this._materialMap = payload.result.materials;
-            this._onMaterialMapChanged();
-
-            if (payload.result.triangleCount < AppConfig.Get.RENDER_TRIANGLE_THRESHOLD) {
-                outputElement.setTaskInProgress('render', '[Renderer]: Processing...');
-                this._workerController.addJob(this._renderMesh());
-            } else {
-                const message = `Will not render mesh as its over ${AppConfig.Get.RENDER_TRIANGLE_THRESHOLD.toLocaleString()} triangles.`;
-                outputElement.setTaskComplete('render', '[Renderer]: Stopped', [message], 'warning');
-            }
-        };
-
-        return { id: 'Import', payload: payload, callback: callback };
-    }
-
-    private _sendMaterialsToWorker(callback: (result: SetMaterialsParams.Output) => void) {
-        const payload: TToWorkerMessage = {
-            action: 'SetMaterials',
-            params: {
-                materials: this._materialMap,
-            },
-        };
-        const job: TWorkerJob = {
-            id: 'SetMaterial',
-            payload: payload,
-            callback: (result: TFromWorkerMessage) => {
-                ASSERT(result.action === 'SetMaterials');
-                // TODO: Check the action didn't fail
-                this._materialMap = result.result.materials;
-                this._onMaterialMapChanged();
-                this._ui.enableTo(EAction.Voxelise);
-                callback(result.result);
-            },
-        };
-
-        this._workerController.addJob(job);
-        this._ui.disableAll();
-    }
-
-    public onMaterialTypeSwitched(materialName: string) {
-        const oldMaterial = this._materialMap[materialName];
-
-        if (oldMaterial.type == MaterialType.textured) {
-            this._materialMap[materialName] = {
-                type: MaterialType.solid,
-                colour: RGBAUtil.random(),
-                edited: true,
-                canBeTextured: oldMaterial.canBeTextured,
-                set: false,
-            };
-        } else {
-            this._materialMap[materialName] = {
-                type: MaterialType.textured,
-                alphaFactor: 1.0,
-                path: PathUtil.join(AppPaths.Get.static, 'debug.png'),
-                edited: true,
-                canBeTextured: oldMaterial.canBeTextured,
-            };
-        }
-
-        this._sendMaterialsToWorker((result: SetMaterialsParams.Output) => {
-            // TODO: Check the action didn't fail
-            Renderer.Get.recreateMaterialBuffer(materialName, result.materials[materialName]);
-        });
-    }
-
-    public onMaterialTextureReplace(materialName: string, newTexturePath: string) {
-        const oldMaterial = this._materialMap[materialName];
-        ASSERT(oldMaterial.type === MaterialType.textured);
-
-        this._materialMap[materialName] = {
-            type: MaterialType.textured,
-            alphaFactor: oldMaterial.alphaFactor,
-            alphaPath: oldMaterial.alphaPath,
-            path: newTexturePath,
-            edited: true,
-            canBeTextured: oldMaterial.canBeTextured,
-        };
-
-        this._sendMaterialsToWorker((result: SetMaterialsParams.Output) => {
-            Renderer.Get.updateMeshMaterialTexture(materialName, result.materials[materialName] as TexturedMaterial);
-        });
-    }
-
-    public onMaterialColourChanged(materialName: string, newColour: RGBA) {
-        ASSERT(this._materialMap[materialName].type === MaterialType.solid);
-        const oldMaterial = this._materialMap[materialName] as TexturedMaterial;
-        this._materialMap[materialName] = {
-            type: MaterialType.solid,
-            colour: newColour,
-            edited: true,
-            canBeTextured: oldMaterial.canBeTextured,
-            set: true,
-        };
-
-        this._sendMaterialsToWorker((result: SetMaterialsParams.Output) => {
-            Renderer.Get.recreateMaterialBuffer(materialName, result.materials[materialName] as SolidMaterial);
-        });
-    }
-
-    private _onMaterialMapChanged() {
-        // Add material information to the output log
-        const outputElement = this._ui.getActionOutput(EAction.Import);
-
-        const messageBuilder = outputElement.getMessage();
-        const tree = UITreeBuilder.create('Materials');
-
-        for (const [materialName, material] of Object.entries(this._materialMap)) {
-            if (materialName === 'DEFAULT_UNASSIGNED') {
-                continue;
-            }
-
-            const subTree = UITreeBuilder.create(material.edited ? `<i>'${materialName}'*</i>` : `'${materialName}'`);
-            if (material.type === MaterialType.solid) {
-                const uiElement = new SolidMaterialUIElement(materialName, this, material);
-
-                subTree.addChild({ html: uiElement.buildHTML(), warning: uiElement.hasWarning()}, () => {
-                    uiElement.registerEvents();
-                });
-            } else {
-                const uiElement = new TextureMaterialUIElement(materialName, this, material);
-
-                subTree.addChild({ html: uiElement.buildHTML(), warning: uiElement.hasWarning()}, () => {
-                    uiElement.registerEvents();
-                });
-            }
-
-            tree.addChild(subTree);
-        }
-
-        messageBuilder.setTree('materials', tree);
-        outputElement.updateMessage();
-    }
-
-    private _renderMesh(): TWorkerJob {
-        const payload: TToWorkerMessage = {
-            action: 'RenderMesh',
-            params: {},
-        };
-
-        const callback = (payload: TFromWorkerMessage) => {
-            // This callback is not managed through `AppContext::do`, therefore
-            // we need to check the payload is not an error
-            this._ui.enableTo(EAction.Voxelise);
-
-            switch (payload.action) {
-                case 'KnownError':
-                case 'UnknownError': {
-                    this._ui.getActionOutput(EAction.Import).setTaskComplete(
-                        'render',
-                        '[Renderer]: Failed',
-                        [payload.action === 'KnownError' ? payload.error.message : 'Something unexpectedly went wrong'],
-                        'error',
-                    );
-                    LOG_ERROR(payload.error);
-                    break;
-                }
-                default: {
-                    ASSERT(payload.action === 'RenderMesh');
-                    Renderer.Get.useMesh(payload.result);
-
-                    this._ui.getActionOutput(EAction.Import).setTaskComplete(
-                        'render',
-                        '[Renderer]: Succeeded',
-                        [],
-                        'success',
-                    );
-                }
-            }
-        };
-
-        return { id: 'RenderMesh', payload: payload, callback: callback };
-    }
-
-    private _voxelise(): TWorkerJob {
-        const uiElements = this._ui.layout.voxelise.elements;
-
-        this._ui.getActionOutput(EAction.Voxelise)
-            .setTaskInProgress('action', '[Voxel Mesh]: Loading...');
-
-        const payload: TToWorkerMessage = {
-            action: 'Voxelise',
-            params: {
-                constraintAxis: uiElements.constraintAxis.getCachedValue(),
-                voxeliser: uiElements.voxeliser.getCachedValue(),
-<<<<<<< HEAD
-                desiredHeight: uiElements.desiredHeight.getCachedValue(),
-=======
-                size: uiElements.size.getCachedValue(),
->>>>>>> 0f3e7d5a
-                useMultisampleColouring: uiElements.multisampleColouring.getCachedValue(),
-                textureFiltering: uiElements.textureFiltering.getCachedValue() === 'linear' ? TextureFiltering.Linear : TextureFiltering.Nearest,
-                enableAmbientOcclusion: uiElements.ambientOcclusion.getCachedValue(),
-                voxelOverlapRule: uiElements.voxelOverlapRule.getCachedValue(),
-            },
-        };
-
-        const callback = (payload: TFromWorkerMessage) => {
-            // This callback is managed through `AppContext::do`, therefore
-            // this callback is only called if the job is successful.
-            ASSERT(payload.action === 'Voxelise');
-            const outputElement = this._ui.getActionOutput(EAction.Voxelise);
-
-            outputElement.setTaskInProgress('render', '[Renderer]: Processing...');
-            this._workerController.addJob(this._renderVoxelMesh());
-        };
-
-        return { id: 'Voxelise', payload: payload, callback: callback };
-    }
-
-    private _renderVoxelMesh(): TWorkerJob {
-        const uiElements = this._ui.layout.voxelise.elements;
-
-        const payload: TToWorkerMessage = {
-            action: 'RenderNextVoxelMeshChunk',
-            params: {
-<<<<<<< HEAD
-                enableAmbientOcclusion: uiElements.ambientOcclusion.getCachedValue(),
-                desiredHeight: uiElements.desiredHeight.getCachedValue(),
-=======
-                desiredHeight: uiElements.size.getCachedValue(),
-                enableAmbientOcclusion: uiElements.ambientOcclusion.getCachedValue(),
->>>>>>> 0f3e7d5a
-            },
-        };
-
-        const callback = (payload: TFromWorkerMessage) => {
-            // This callback is not managed through `AppContext::do`, therefore
-            // we need to check the payload is not an error
-
-            switch (payload.action) {
-                case 'KnownError':
-                case 'UnknownError': {
-                    this._ui.getActionOutput(EAction.Voxelise).setTaskComplete(
-                        'render',
-                        '[Renderer]: Failed',
-                        [payload.action === 'KnownError' ? payload.error.message : 'Something unexpectedly went wrong'],
-                        'error',
-                    );
-                    LOG_ERROR(payload.error);
-
-                    this._ui.enableTo(EAction.Assign);
-                    break;
-                }
-                default: {
-                    ASSERT(payload.action === 'RenderNextVoxelMeshChunk');
-                    Renderer.Get.useVoxelMeshChunk(payload.result);
-
-                    if (payload.result.moreVoxelsToBuffer) {
-                        this._workerController.addJob(this._renderVoxelMesh());
-                    } else {
-                        this._ui.getActionOutput(EAction.Voxelise).setTaskComplete(
-                            'render',
-                            '[Renderer]: Succeeded',
-                            [],
-                            'success',
-                        );
-                        this._ui.enableTo(EAction.Assign);
-                    }
-                }
-            }
-        };
-
-        return { id: 'RenderNextVoxelMeshChunk', payload: payload, callback: callback };
-    }
-
-    private _assign(): TWorkerJob {
-        const uiElements = this._ui.layout.assign.elements;
-
-        this._ui.getActionOutput(EAction.Assign)
-            .setTaskInProgress('action', '[Block Mesh]: Loading...');
-
-        Renderer.Get.setLightingAvailable(uiElements.calculateLighting.getCachedValue());
-
-        const payload: TToWorkerMessage = {
-            action: 'Assign',
-            params: {
-                textureAtlas: uiElements.textureAtlas.getCachedValue(),
-                blockPalette: uiElements.blockPalette.getCachedValue(),
-                dithering: uiElements.dithering.getCachedValue(),
-                colourSpace: ColourSpace.RGB,
-                fallable: uiElements.fallable.getCachedValue() as FallableBehaviour,
-                resolution: Math.pow(2, uiElements.colourAccuracy.getCachedValue()),
-                calculateLighting: uiElements.calculateLighting.getCachedValue(),
-                lightThreshold: uiElements.lightThreshold.getCachedValue(),
-                contextualAveraging: uiElements.contextualAveraging.getCachedValue(),
-                errorWeight: uiElements.errorWeight.getCachedValue() / 10,
-            },
-        };
-
-        const callback = (payload: TFromWorkerMessage) => {
-            // This callback is managed through `AppContext::do`, therefore
-            // this callback is only called if the job is successful.
-            ASSERT(payload.action === 'Assign');
-
-            const outputElement = this._ui.getActionOutput(EAction.Assign);
-
-            outputElement.setTaskInProgress('render', '[Renderer]: Processing...');
-            this._workerController.addJob(this._renderBlockMesh());
-        };
-
-        return { id: 'Assign', payload: payload, callback: callback };
-    }
-
-    private _renderBlockMesh(): TWorkerJob {
-        const uiElements = this._ui.layout.assign.elements;
-
-        const payload: TToWorkerMessage = {
-            action: 'RenderNextBlockMeshChunk',
-            params: {
-                textureAtlas: uiElements.textureAtlas.getCachedValue(),
-            },
-        };
-
-        const callback = (payload: TFromWorkerMessage) => {
-            // This callback is not managed through `AppContext::do`, therefore
-            // we need to check the payload is not an error
-
-            switch (payload.action) {
-                case 'KnownError':
-                case 'UnknownError': {
-                    this._ui.getActionOutput(EAction.Assign).setTaskComplete(
-                        'render',
-                        '[Renderer]: Failed',
-                        [payload.action === 'KnownError' ? payload.error.message : 'Something unexpectedly went wrong'],
-                        'error',
-                    );
-                    LOG_ERROR(payload.error);
-
-                    this._ui.enableTo(EAction.Export);
-                    break;
-                }
-                default: {
-                    ASSERT(payload.action === 'RenderNextBlockMeshChunk');
-                    Renderer.Get.useBlockMeshChunk(payload.result);
-
-                    if (payload.result.moreBlocksToBuffer) {
-                        this._workerController.addJob(this._renderBlockMesh());
-                    } else {
-                        this._ui.getActionOutput(EAction.Assign).setTaskComplete(
-                            'render',
-                            '[Renderer]: Succeeded',
-                            [],
-                            'success',
-                        );
-                        this._ui.enableTo(EAction.Export);
-                    }
-                }
-            }
-        };
-
-        return { id: 'RenderNextBlockMeshChunk', payload: payload, callback: callback };
-    }
-
-    private _export(): (TWorkerJob | undefined) {
-        const exporterID: TExporters = this._ui.layout.export.elements.export.getCachedValue();
-        const exporter: IExporter = ExporterFactory.GetExporter(exporterID);
-
-        const filepath = remote.dialog.showSaveDialogSync({
-            title: 'Save structure',
-            buttonLabel: 'Save',
-            filters: [exporter.getFormatFilter()],
-        });
-
-        if (filepath === undefined) {
-            return undefined;
-        }
-
-        this._ui.getActionOutput(EAction.Export)
-            .setTaskInProgress('action', '[Exporter]: Saving...');
-
-        const payload: TToWorkerMessage = {
-            action: 'Export',
-            params: {
-                filepath: filepath,
-                exporter: exporterID,
-            },
-        };
-
-        const callback = (payload: TFromWorkerMessage) => {
-            // This callback is managed through `AppContext::do`, therefore
-            // this callback is only called if the job is successful.
-            this._ui.enableTo(EAction.Export);
-        };
-
-        return { id: 'Export', payload: payload, callback: callback };
-    }
-
-    public draw() {
-        Renderer.Get.update();
-        this._ui.tick(this._workerController.isBusy());
-        Renderer.Get.draw();
-    }
-}
+import { remote } from 'electron';
+import path from 'path';
+
+import { FallableBehaviour } from './block_mesh';
+import { ArcballCamera } from './camera';
+import { RGBA, RGBAUtil } from './colour';
+import { AppConfig } from './config';
+import { EAppEvent, EventManager } from './event';
+import { IExporter } from './exporters/base_exporter';
+import { ExporterFactory, TExporters } from './exporters/exporters';
+import { MaterialMap, MaterialType, SolidMaterial, TexturedMaterial } from './mesh';
+import { Renderer } from './renderer';
+import { StatusHandler, StatusMessage } from './status';
+import { TextureFiltering } from './texture';
+import { SolidMaterialUIElement, TextureMaterialUIElement } from './ui/elements/material';
+import { OutputStyle } from './ui/elements/output';
+import { UI } from './ui/layout';
+import { UIMessageBuilder, UITreeBuilder } from './ui/misc';
+import { ColourSpace, EAction } from './util';
+import { ASSERT } from './util/error_util';
+import { LOG_ERROR, Logger } from './util/log_util';
+import { AppPaths, PathUtil } from './util/path_util';
+import { Vector3 } from './vector';
+import { TWorkerJob, WorkerController } from './worker_controller';
+import { SetMaterialsParams, TFromWorkerMessage, TToWorkerMessage } from './worker_types';
+
+export class AppContext {
+    private _ui: UI;
+    private _workerController: WorkerController;
+    private _lastAction?: EAction;
+    public maxConstraint?: Vector3;
+    private _materialMap: MaterialMap;
+
+    public constructor() {
+        this._materialMap = {};
+
+        Logger.Get.enableLogToFile();
+        Logger.Get.initLogFile('client');
+        Logger.Get.enableLOG();
+        Logger.Get.enableLOGMAJOR();
+        Logger.Get.enableLOGWARN();
+
+        AppConfig.Get.dumpConfig();
+
+        const gl = (<HTMLCanvasElement>document.getElementById('canvas')).getContext('webgl');
+        if (!gl) {
+            throw Error('Could not load WebGL context');
+        }
+
+        this._ui = new UI(this);
+        this._ui.build();
+        this._ui.registerEvents();
+        this._ui.disable(EAction.Voxelise);
+
+        this._workerController = new WorkerController(path.resolve(__dirname, 'worker_interface.js'));
+        this._workerController.addJob({ id: 'init', payload: { action: 'Init', params: {} } });
+
+        Renderer.Get.toggleIsAxesEnabled();
+        ArcballCamera.Get.setCameraMode('perspective');
+        ArcballCamera.Get.toggleAngleSnap();
+
+        EventManager.Get.add(EAppEvent.onTaskStart, (...data) => {
+            if (this._lastAction) {
+                this._ui.getActionButton(this._lastAction)
+                    .startLoading()
+                    .setProgress(0.0);
+            }
+        });
+
+        EventManager.Get.add(EAppEvent.onTaskProgress, (...data) => {
+            if (this._lastAction) {
+                this._ui.getActionButton(this._lastAction)
+                    .setProgress(data[0][1]);
+            }
+        });
+
+        EventManager.Get.add(EAppEvent.onTaskEnd, (...data) => {
+            if (this._lastAction) {
+                this._ui.getActionButton(this._lastAction)
+                    .stopLoading()
+                    .setProgress(0.0);
+            }
+        });
+    }
+
+    public do(action: EAction) {
+        this._ui.cacheValues(action);
+        this._ui.disable(action);
+        this._ui.disableAll();
+
+        const workerJob = this._getWorkerJob(action);
+        if (workerJob === undefined) {
+            this._ui.enableTo(action);
+            return;
+        }
+
+        const uiOutput = this._ui.getActionOutput(action);
+
+        const jobCallback = (payload: TFromWorkerMessage) => {
+            //this._ui.enableTo(action);
+            switch (payload.action) {
+                case 'KnownError':
+                case 'UnknownError': {
+                    uiOutput.setTaskComplete(
+                        'action',
+                        StatusHandler.Get.getDefaultFailureMessage(action),
+                        [payload.action === 'KnownError' ? payload.error.message : 'Something unexpectedly went wrong'],
+                        'error',
+                    );
+                    LOG_ERROR(payload.error);
+
+                    this._ui.getActionButton(action)
+                        .stopLoading()
+                        .setProgress(0.0);
+
+                    this._ui.enableTo(action);
+                    break;
+                }
+                default: {
+                    //this._ui.enableTo(action + 1);
+
+                    ASSERT(payload.action !== 'Progress');
+                    const { builder, style } = this._getActionMessageBuilder(action, payload.statusMessages);
+                    uiOutput.setMessage(builder, style as OutputStyle);
+
+                    if (workerJob.callback) {
+                        workerJob.callback(payload);
+                    }
+                }
+            }
+        };
+
+        this._lastAction = action;
+
+        this._workerController.addJob({
+            id: workerJob.id,
+            payload: workerJob.payload,
+            callback: jobCallback,
+        });
+    }
+
+    private _getActionMessageBuilder(action: EAction, statusMessages: StatusMessage[]) {
+        const infoStatuses = statusMessages
+            .filter((x) => x.status === 'info')
+            .map((x) => x.message);
+        const hasInfos = infoStatuses.length > 0;
+
+        const warningStatuses = statusMessages
+            .filter((x) => x.status === 'warning')
+            .map((x) => x.message);
+        const hasWarnings = warningStatuses.length > 0;
+
+        const builder = new UIMessageBuilder();
+        builder.addBold('action', [StatusHandler.Get.getDefaultSuccessMessage(action) + (hasInfos ? ':' : '')], 'success');
+
+        builder.addItem('action', infoStatuses, 'none');
+        builder.addItem('action', warningStatuses, 'warning');
+
+        return { builder: builder, style: hasWarnings ? 'warning' : 'success' };
+    }
+
+    private _getWorkerJob(action: EAction): (TWorkerJob | undefined) {
+        switch (action) {
+            case EAction.Import:
+                return this._import();
+            case EAction.Voxelise:
+                return this._voxelise();
+            case EAction.Assign:
+                return this._assign();
+            case EAction.Export:
+                return this._export();
+        }
+        ASSERT(false);
+    }
+
+    private _import(): TWorkerJob {
+        const uiElements = this._ui.layout.import.elements;
+
+        this._ui.getActionOutput(EAction.Import)
+            .setTaskInProgress('action', '[Importer]: Loading...');
+
+        const payload: TToWorkerMessage = {
+            action: 'Import',
+            params: {
+                filepath: uiElements.input.getCachedValue(),
+            },
+        };
+
+        const callback = (payload: TFromWorkerMessage) => {
+            // This callback is managed through `AppContext::do`, therefore
+            // this callback is only called if the job is successful.
+            ASSERT(payload.action === 'Import');
+            const outputElement = this._ui.getActionOutput(EAction.Import);
+
+            const dimensions = new Vector3(
+                payload.result.dimensions.x,
+                payload.result.dimensions.y,
+                payload.result.dimensions.z,
+            );
+            dimensions.mulScalar(380 / 8.0).floor();
+            this.maxConstraint = dimensions;
+            this._materialMap = payload.result.materials;
+            this._onMaterialMapChanged();
+
+            if (payload.result.triangleCount < AppConfig.Get.RENDER_TRIANGLE_THRESHOLD) {
+                outputElement.setTaskInProgress('render', '[Renderer]: Processing...');
+                this._workerController.addJob(this._renderMesh());
+            } else {
+                const message = `Will not render mesh as its over ${AppConfig.Get.RENDER_TRIANGLE_THRESHOLD.toLocaleString()} triangles.`;
+                outputElement.setTaskComplete('render', '[Renderer]: Stopped', [message], 'warning');
+            }
+        };
+
+        return { id: 'Import', payload: payload, callback: callback };
+    }
+
+    private _sendMaterialsToWorker(callback: (result: SetMaterialsParams.Output) => void) {
+        const payload: TToWorkerMessage = {
+            action: 'SetMaterials',
+            params: {
+                materials: this._materialMap,
+            },
+        };
+        const job: TWorkerJob = {
+            id: 'SetMaterial',
+            payload: payload,
+            callback: (result: TFromWorkerMessage) => {
+                ASSERT(result.action === 'SetMaterials');
+                // TODO: Check the action didn't fail
+                this._materialMap = result.result.materials;
+                this._onMaterialMapChanged();
+                this._ui.enableTo(EAction.Voxelise);
+                callback(result.result);
+            },
+        };
+
+        this._workerController.addJob(job);
+        this._ui.disableAll();
+    }
+
+    public onMaterialTypeSwitched(materialName: string) {
+        const oldMaterial = this._materialMap[materialName];
+
+        if (oldMaterial.type == MaterialType.textured) {
+            this._materialMap[materialName] = {
+                type: MaterialType.solid,
+                colour: RGBAUtil.random(),
+                edited: true,
+                canBeTextured: oldMaterial.canBeTextured,
+                set: false,
+            };
+        } else {
+            this._materialMap[materialName] = {
+                type: MaterialType.textured,
+                alphaFactor: 1.0,
+                path: PathUtil.join(AppPaths.Get.static, 'debug.png'),
+                edited: true,
+                canBeTextured: oldMaterial.canBeTextured,
+            };
+        }
+
+        this._sendMaterialsToWorker((result: SetMaterialsParams.Output) => {
+            // TODO: Check the action didn't fail
+            Renderer.Get.recreateMaterialBuffer(materialName, result.materials[materialName]);
+        });
+    }
+
+    public onMaterialTextureReplace(materialName: string, newTexturePath: string) {
+        const oldMaterial = this._materialMap[materialName];
+        ASSERT(oldMaterial.type === MaterialType.textured);
+
+        this._materialMap[materialName] = {
+            type: MaterialType.textured,
+            alphaFactor: oldMaterial.alphaFactor,
+            alphaPath: oldMaterial.alphaPath,
+            path: newTexturePath,
+            edited: true,
+            canBeTextured: oldMaterial.canBeTextured,
+        };
+
+        this._sendMaterialsToWorker((result: SetMaterialsParams.Output) => {
+            Renderer.Get.updateMeshMaterialTexture(materialName, result.materials[materialName] as TexturedMaterial);
+        });
+    }
+
+    public onMaterialColourChanged(materialName: string, newColour: RGBA) {
+        ASSERT(this._materialMap[materialName].type === MaterialType.solid);
+        const oldMaterial = this._materialMap[materialName] as TexturedMaterial;
+        this._materialMap[materialName] = {
+            type: MaterialType.solid,
+            colour: newColour,
+            edited: true,
+            canBeTextured: oldMaterial.canBeTextured,
+            set: true,
+        };
+
+        this._sendMaterialsToWorker((result: SetMaterialsParams.Output) => {
+            Renderer.Get.recreateMaterialBuffer(materialName, result.materials[materialName] as SolidMaterial);
+        });
+    }
+
+    private _onMaterialMapChanged() {
+        // Add material information to the output log
+        const outputElement = this._ui.getActionOutput(EAction.Import);
+
+        const messageBuilder = outputElement.getMessage();
+        const tree = UITreeBuilder.create('Materials');
+
+        for (const [materialName, material] of Object.entries(this._materialMap)) {
+            if (materialName === 'DEFAULT_UNASSIGNED') {
+                continue;
+            }
+
+            const subTree = UITreeBuilder.create(material.edited ? `<i>'${materialName}'*</i>` : `'${materialName}'`);
+            if (material.type === MaterialType.solid) {
+                const uiElement = new SolidMaterialUIElement(materialName, this, material);
+
+                subTree.addChild({ html: uiElement.buildHTML(), warning: uiElement.hasWarning()}, () => {
+                    uiElement.registerEvents();
+                });
+            } else {
+                const uiElement = new TextureMaterialUIElement(materialName, this, material);
+
+                subTree.addChild({ html: uiElement.buildHTML(), warning: uiElement.hasWarning()}, () => {
+                    uiElement.registerEvents();
+                });
+            }
+
+            tree.addChild(subTree);
+        }
+
+        messageBuilder.setTree('materials', tree);
+        outputElement.updateMessage();
+    }
+
+    private _renderMesh(): TWorkerJob {
+        const payload: TToWorkerMessage = {
+            action: 'RenderMesh',
+            params: {},
+        };
+
+        const callback = (payload: TFromWorkerMessage) => {
+            // This callback is not managed through `AppContext::do`, therefore
+            // we need to check the payload is not an error
+            this._ui.enableTo(EAction.Voxelise);
+
+            switch (payload.action) {
+                case 'KnownError':
+                case 'UnknownError': {
+                    this._ui.getActionOutput(EAction.Import).setTaskComplete(
+                        'render',
+                        '[Renderer]: Failed',
+                        [payload.action === 'KnownError' ? payload.error.message : 'Something unexpectedly went wrong'],
+                        'error',
+                    );
+                    LOG_ERROR(payload.error);
+                    break;
+                }
+                default: {
+                    ASSERT(payload.action === 'RenderMesh');
+                    Renderer.Get.useMesh(payload.result);
+
+                    this._ui.getActionOutput(EAction.Import).setTaskComplete(
+                        'render',
+                        '[Renderer]: Succeeded',
+                        [],
+                        'success',
+                    );
+                }
+            }
+        };
+
+        return { id: 'RenderMesh', payload: payload, callback: callback };
+    }
+
+    private _voxelise(): TWorkerJob {
+        const uiElements = this._ui.layout.voxelise.elements;
+
+        this._ui.getActionOutput(EAction.Voxelise)
+            .setTaskInProgress('action', '[Voxel Mesh]: Loading...');
+
+        const payload: TToWorkerMessage = {
+            action: 'Voxelise',
+            params: {
+                constraintAxis: uiElements.constraintAxis.getCachedValue(),
+                voxeliser: uiElements.voxeliser.getCachedValue(),
+                size: uiElements.size.getCachedValue(),
+                useMultisampleColouring: uiElements.multisampleColouring.getCachedValue(),
+                textureFiltering: uiElements.textureFiltering.getCachedValue() === 'linear' ? TextureFiltering.Linear : TextureFiltering.Nearest,
+                enableAmbientOcclusion: uiElements.ambientOcclusion.getCachedValue(),
+                voxelOverlapRule: uiElements.voxelOverlapRule.getCachedValue(),
+            },
+        };
+
+        const callback = (payload: TFromWorkerMessage) => {
+            // This callback is managed through `AppContext::do`, therefore
+            // this callback is only called if the job is successful.
+            ASSERT(payload.action === 'Voxelise');
+            const outputElement = this._ui.getActionOutput(EAction.Voxelise);
+
+            outputElement.setTaskInProgress('render', '[Renderer]: Processing...');
+            this._workerController.addJob(this._renderVoxelMesh());
+        };
+
+        return { id: 'Voxelise', payload: payload, callback: callback };
+    }
+
+    private _renderVoxelMesh(): TWorkerJob {
+        const uiElements = this._ui.layout.voxelise.elements;
+
+        const payload: TToWorkerMessage = {
+            action: 'RenderNextVoxelMeshChunk',
+            params: {
+                enableAmbientOcclusion: uiElements.ambientOcclusion.getCachedValue(),
+                desiredHeight: uiElements.size.getCachedValue(),
+            },
+        };
+
+        const callback = (payload: TFromWorkerMessage) => {
+            // This callback is not managed through `AppContext::do`, therefore
+            // we need to check the payload is not an error
+
+            switch (payload.action) {
+                case 'KnownError':
+                case 'UnknownError': {
+                    this._ui.getActionOutput(EAction.Voxelise).setTaskComplete(
+                        'render',
+                        '[Renderer]: Failed',
+                        [payload.action === 'KnownError' ? payload.error.message : 'Something unexpectedly went wrong'],
+                        'error',
+                    );
+                    LOG_ERROR(payload.error);
+
+                    this._ui.enableTo(EAction.Assign);
+                    break;
+                }
+                default: {
+                    ASSERT(payload.action === 'RenderNextVoxelMeshChunk');
+                    Renderer.Get.useVoxelMeshChunk(payload.result);
+
+                    if (payload.result.moreVoxelsToBuffer) {
+                        this._workerController.addJob(this._renderVoxelMesh());
+                    } else {
+                        this._ui.getActionOutput(EAction.Voxelise).setTaskComplete(
+                            'render',
+                            '[Renderer]: Succeeded',
+                            [],
+                            'success',
+                        );
+                        this._ui.enableTo(EAction.Assign);
+                    }
+                }
+            }
+        };
+
+        return { id: 'RenderNextVoxelMeshChunk', payload: payload, callback: callback };
+    }
+
+    private _assign(): TWorkerJob {
+        const uiElements = this._ui.layout.assign.elements;
+
+        this._ui.getActionOutput(EAction.Assign)
+            .setTaskInProgress('action', '[Block Mesh]: Loading...');
+
+        Renderer.Get.setLightingAvailable(uiElements.calculateLighting.getCachedValue());
+
+        const payload: TToWorkerMessage = {
+            action: 'Assign',
+            params: {
+                textureAtlas: uiElements.textureAtlas.getCachedValue(),
+                blockPalette: uiElements.blockPalette.getCachedValue(),
+                dithering: uiElements.dithering.getCachedValue(),
+                colourSpace: ColourSpace.RGB,
+                fallable: uiElements.fallable.getCachedValue() as FallableBehaviour,
+                resolution: Math.pow(2, uiElements.colourAccuracy.getCachedValue()),
+                calculateLighting: uiElements.calculateLighting.getCachedValue(),
+                lightThreshold: uiElements.lightThreshold.getCachedValue(),
+                contextualAveraging: uiElements.contextualAveraging.getCachedValue(),
+                errorWeight: uiElements.errorWeight.getCachedValue() / 10,
+            },
+        };
+
+        const callback = (payload: TFromWorkerMessage) => {
+            // This callback is managed through `AppContext::do`, therefore
+            // this callback is only called if the job is successful.
+            ASSERT(payload.action === 'Assign');
+
+            const outputElement = this._ui.getActionOutput(EAction.Assign);
+
+            outputElement.setTaskInProgress('render', '[Renderer]: Processing...');
+            this._workerController.addJob(this._renderBlockMesh());
+        };
+
+        return { id: 'Assign', payload: payload, callback: callback };
+    }
+
+    private _renderBlockMesh(): TWorkerJob {
+        const uiElements = this._ui.layout.assign.elements;
+
+        const payload: TToWorkerMessage = {
+            action: 'RenderNextBlockMeshChunk',
+            params: {
+                textureAtlas: uiElements.textureAtlas.getCachedValue(),
+            },
+        };
+
+        const callback = (payload: TFromWorkerMessage) => {
+            // This callback is not managed through `AppContext::do`, therefore
+            // we need to check the payload is not an error
+
+            switch (payload.action) {
+                case 'KnownError':
+                case 'UnknownError': {
+                    this._ui.getActionOutput(EAction.Assign).setTaskComplete(
+                        'render',
+                        '[Renderer]: Failed',
+                        [payload.action === 'KnownError' ? payload.error.message : 'Something unexpectedly went wrong'],
+                        'error',
+                    );
+                    LOG_ERROR(payload.error);
+
+                    this._ui.enableTo(EAction.Export);
+                    break;
+                }
+                default: {
+                    ASSERT(payload.action === 'RenderNextBlockMeshChunk');
+                    Renderer.Get.useBlockMeshChunk(payload.result);
+
+                    if (payload.result.moreBlocksToBuffer) {
+                        this._workerController.addJob(this._renderBlockMesh());
+                    } else {
+                        this._ui.getActionOutput(EAction.Assign).setTaskComplete(
+                            'render',
+                            '[Renderer]: Succeeded',
+                            [],
+                            'success',
+                        );
+                        this._ui.enableTo(EAction.Export);
+                    }
+                }
+            }
+        };
+
+        return { id: 'RenderNextBlockMeshChunk', payload: payload, callback: callback };
+    }
+
+    private _export(): (TWorkerJob | undefined) {
+        const exporterID: TExporters = this._ui.layout.export.elements.export.getCachedValue();
+        const exporter: IExporter = ExporterFactory.GetExporter(exporterID);
+
+        const filepath = remote.dialog.showSaveDialogSync({
+            title: 'Save structure',
+            buttonLabel: 'Save',
+            filters: [exporter.getFormatFilter()],
+        });
+
+        if (filepath === undefined) {
+            return undefined;
+        }
+
+        this._ui.getActionOutput(EAction.Export)
+            .setTaskInProgress('action', '[Exporter]: Saving...');
+
+        const payload: TToWorkerMessage = {
+            action: 'Export',
+            params: {
+                filepath: filepath,
+                exporter: exporterID,
+            },
+        };
+
+        const callback = (payload: TFromWorkerMessage) => {
+            // This callback is managed through `AppContext::do`, therefore
+            // this callback is only called if the job is successful.
+            this._ui.enableTo(EAction.Export);
+        };
+
+        return { id: 'Export', payload: payload, callback: callback };
+    }
+
+    public draw() {
+        Renderer.Get.update();
+        this._ui.tick(this._workerController.isBusy());
+        Renderer.Get.draw();
+    }
+}