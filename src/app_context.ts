--- conflicted
+++ resolved
@@ -15,12 +15,9 @@
 import { IExporter } from './exporters/base_exporter';
 import { TVoxelisers, VoxeliseParams, VoxeliserFactory } from './voxelisers/voxelisers';
 import { ExporterFactory, TExporters } from './exporters/exporters';
-<<<<<<< HEAD
 import { Atlas } from './atlas';
 import { Palette } from './palette';
-=======
 import { ArcballCamera } from './camera';
->>>>>>> 76b36438
 
 /* eslint-disable */
 export enum EAction {
