import { Exporter } from "./schematic";
import { VoxelManager } from "./voxel_manager";
import { Renderer } from "./renderer";
import { Toast, ToastStyle } from "./ui/toast";
import { Modal } from "./ui/modal";
import { Mesh } from "./mesh";

import { remote } from "electron"; 
import path from "path";


export class AppContext {

    private _voxelSize: number;
    private _gl: WebGLRenderingContext;
    private _loadedMesh?: Mesh;

<<<<<<< HEAD
=======
    private _toast: bootstrap.Toast;
    private _modalExport: bootstrap.Modal;
    //private _modalVoxelise: bootstrap.Modal;
    private _modalGeneral: bootstrap.Modal;
    private _cachedFormat?: ExportFormat;

    private static _instance: AppContext;
>>>>>>> 2e4a030c

    public static get Get() {
        return this._instance || (this._instance = new this());
    }

    private constructor() {     
        this._voxelSize = $("#voxelInput").prop("value");
        
        const gl = (<HTMLCanvasElement>$("#canvas").get(0)).getContext("webgl");
        if (!gl) {
            throw Error("Could not load WebGL context");
        }
        this._gl = gl;

<<<<<<< HEAD
        this._renderer = new Renderer(this._gl);
        this._voxelManager = new VoxelManager(this._voxelSize);

=======
        this._toast = new bootstrap.Toast(<HTMLElement>document.getElementById('toast'), {delay: 3000});
        this._modalExport = new bootstrap.Modal(<HTMLElement>document.getElementById('modalExport'), {});
        //this._modalVoxelise = new bootstrap.Modal(<HTMLElement>document.getElementById('modalVoxelise'), {});
        this._modalGeneral = new bootstrap.Modal(<HTMLElement>document.getElementById('modalGeneral'), {});

        //this._showModalGeneral("Note that in this current version, all blocks in the schematic will be exported as Stone blocks. This will be changed in version 0.4.");
>>>>>>> 2e4a030c
    }
    
    public load() {
        const files = remote.dialog.showOpenDialogSync({
            title: "Load Waveform .obj file",
            buttonLabel: "Load",
            filters: [{
                name: 'Waveform obj file',
                extensions: ['obj']
            }]
        });

        if (!files || files.length != 1) {
            return;
        }
        
        const file = files[0];
<<<<<<< HEAD
        if (!file.endsWith(".obj") && !file.endsWith(".OBJ")) {
            Toast.show("Files must be .obj format", ToastStyle.Failure);
=======
        if (!file.name.endsWith(".obj") && !file.name.endsWith(".OBJ")) {
            throw Error("Files must be .obj format");
            this._showToast("Files must be .obj format", ToastColour.RED);
>>>>>>> 2e4a030c
            return;
        }
        
        const parsedPath = path.parse(file);
        
        try {
            this._loadedMesh = new Mesh(file, this._gl);
            this._loadedMesh.loadTextures(this._gl);

        } catch (err: any) {
            console.error(err);
            Toast.show("Could not load mesh", ToastStyle.Failure);
            return;
        }
        
<<<<<<< HEAD
        this._renderer.clear();
        this._renderer.registerMesh(this._loadedMesh);
        this._renderer.compile();
        
        $('#inputFile').prop("value", parsedPath.base);
        $('#groupVoxel').removeClass("transparent");
        
        $('#inputVoxelSize').prop('disabled', false);
        $('#buttonVoxelise').prop('disabled', false);
        
        $('#buttonSchematic').prop('disabled', true);
        $('#buttonLitematic').prop('disabled', true);
        
        Toast.show("Loaded successfully", ToastStyle.Success);
=======
        const renderer = Renderer.Get;
        renderer.clear();
        renderer.registerMesh(this._loadedMesh);
        renderer.compile();
    
        $('#voxelInput').prop('disabled', false);
        $('#voxelBtn').prop('disabled', false);
        $('#splitBtn').prop('disabled', true);

        $('#exportSchematic').prop('disabled', true);
        $('#exportLitematic').prop('disabled', true);
    
        this._showToast(`Successfully loaded ${file.name}`, ToastColour.GREEN);
    }

    /*
    split() {
        this.voxelSize /= 2;
        $("#voxelInput").prop('value', this.voxelSize);

        this.voxelManager.splitVoxels();

        this.renderer.clear();
        this.renderer.registerVoxelMesh(this.voxelManager);
        this.renderer.compile();
    }
    */

    public voxeliseDisclaimer() {
        //this._modalVoxelise.show();
        this.voxelise();
>>>>>>> 2e4a030c
    }

    public voxelise() {
        const newVoxelSize = $("#inputVoxelSize").prop('value');
        if (newVoxelSize < 0.001) {
            Toast.show("Voxel size must be at least 0.001", ToastStyle.Failure);
            return;
        }
        this._voxelSize = newVoxelSize;

        if (!this._loadedMesh) {
            return;
        }
        
        try {
<<<<<<< HEAD
            this._voxelManager.clear();
            this._voxelManager.setVoxelSize(this._voxelSize);
            this._voxelManager.voxeliseMesh(this._loadedMesh);
        } catch (err: any) {
            console.error(err.message);
            Toast.show("Could not voxelise mesh", ToastStyle.Failure);
            return;
        }

        try {
            this._renderer.clear();
            this._renderer.registerVoxelMesh(this._voxelManager);
            this._renderer.compile();
=======
            const voxelManager = VoxelManager.Get;
            voxelManager.clear();
            voxelManager.setVoxelSize(this._voxelSize);
            voxelManager.voxeliseMesh(this._loadedMesh);
        
            const renderer = Renderer.Get;
            renderer.clear();
            renderer.registerVoxelMesh();
            renderer.compile();
>>>>>>> 2e4a030c
        } catch (err: any) {
            console.error(err.message);
            Toast.show("Could not register voxel mesh", ToastStyle.Failure);
            return;
        }

        $('#groupExport').removeClass("transparent");
        $('#buttonSchematic').prop('disabled', false);
        $('#buttonLitematic').prop('disabled', false);
    
        Toast.show("Voxelised successfully", ToastStyle.Success);
    }

<<<<<<< HEAD
    public exportDisclaimer(exporter: Exporter) {
        const schematicHeight = Math.ceil(this._voxelManager.maxZ - this._voxelManager.minZ);
=======
    public exportDisclaimer(exportFormat: ExportFormat) {
        const voxelManager = VoxelManager.Get;
        const schematicHeight = Math.ceil(voxelManager.maxZ - voxelManager.minZ);
>>>>>>> 2e4a030c

        let message = "";
        if (schematicHeight > 320) {
            message += `Note, this structure is <b>${schematicHeight}</b> blocks tall, this is larger than the height of a Minecraft world (320 in 1.17, 256 in <=1.16). `;
        }

        const formatDisclaimer = exporter.getFormatDisclaimer();
        if (formatDisclaimer) {
            message += "\n" + formatDisclaimer;
        }

        if (message.length == 0) {
            this.export(exporter);
        } else {
            Modal.setButton("Export", () => { this.export(exporter); });
            Modal.show(message);
        }
    }

    public export(exporter: Exporter) {
        const filePath = remote.dialog.showSaveDialogSync({
            title: "Save structure",
            buttonLabel: "Save",
            filters: [ exporter.getFormatFilter() ]
        });
    
        if (filePath === undefined) {
            return;
        }
    
        try {
<<<<<<< HEAD
            exporter.export(filePath, this._voxelManager);
=======
            let exporter: Exporter;
            if (this._cachedFormat == ExportFormat.SCHEMATIC) {
                exporter = new Schematic();
            } else { 
                exporter = new Litematic();
            }
            exporter.export(filePath);
>>>>>>> 2e4a030c
        } catch (err) {
            console.error(err);
            Toast.show("Failed to export", ToastStyle.Failure)
            return;
        }

        Toast.show("Successfully exported", ToastStyle.Success);
    }

    public draw() {
        Renderer.Get.draw(VoxelManager.Get._voxelSize);
    }

<<<<<<< HEAD
}
=======
    private _showToast(text: string, colour: ToastColour) {
        $("#toast").removeClass(ToastColour.RED);
        $("#toast").removeClass(ToastColour.ORANGE);
        $("#toast").removeClass(ToastColour.GREEN);
        $("#toast").addClass(colour);
    
        $("#toastText").html(text);
        //$("#toast").toast({ delay: 3000 });
        //$("#toast").toast('show');
        this._toast.show();
    }

    private _showModalExport(text: string) {
        $("#modalExportText").html(text);
        this._modalExport.show();
    }

    private _showModalGeneral(text: string) {
        $("#modalGeneralText").html(text);
        this._modalGeneral.show();
    }

}

module.exports.AppContext = AppContext;
>>>>>>> 2e4a030c
<|MERGE_RESOLUTION|>--- conflicted
+++ resolved
@@ -15,16 +15,7 @@
     private _gl: WebGLRenderingContext;
     private _loadedMesh?: Mesh;
 
-<<<<<<< HEAD
-=======
-    private _toast: bootstrap.Toast;
-    private _modalExport: bootstrap.Modal;
-    //private _modalVoxelise: bootstrap.Modal;
-    private _modalGeneral: bootstrap.Modal;
-    private _cachedFormat?: ExportFormat;
-
     private static _instance: AppContext;
->>>>>>> 2e4a030c
 
     public static get Get() {
         return this._instance || (this._instance = new this());
@@ -38,19 +29,6 @@
             throw Error("Could not load WebGL context");
         }
         this._gl = gl;
-
-<<<<<<< HEAD
-        this._renderer = new Renderer(this._gl);
-        this._voxelManager = new VoxelManager(this._voxelSize);
-
-=======
-        this._toast = new bootstrap.Toast(<HTMLElement>document.getElementById('toast'), {delay: 3000});
-        this._modalExport = new bootstrap.Modal(<HTMLElement>document.getElementById('modalExport'), {});
-        //this._modalVoxelise = new bootstrap.Modal(<HTMLElement>document.getElementById('modalVoxelise'), {});
-        this._modalGeneral = new bootstrap.Modal(<HTMLElement>document.getElementById('modalGeneral'), {});
-
-        //this._showModalGeneral("Note that in this current version, all blocks in the schematic will be exported as Stone blocks. This will be changed in version 0.4.");
->>>>>>> 2e4a030c
     }
     
     public load() {
@@ -68,14 +46,8 @@
         }
         
         const file = files[0];
-<<<<<<< HEAD
         if (!file.endsWith(".obj") && !file.endsWith(".OBJ")) {
             Toast.show("Files must be .obj format", ToastStyle.Failure);
-=======
-        if (!file.name.endsWith(".obj") && !file.name.endsWith(".OBJ")) {
-            throw Error("Files must be .obj format");
-            this._showToast("Files must be .obj format", ToastColour.RED);
->>>>>>> 2e4a030c
             return;
         }
         
@@ -91,11 +63,11 @@
             return;
         }
         
-<<<<<<< HEAD
-        this._renderer.clear();
-        this._renderer.registerMesh(this._loadedMesh);
-        this._renderer.compile();
-        
+        const renderer = Renderer.Get;
+        renderer.clear();
+        renderer.registerMesh(this._loadedMesh);
+        renderer.compile();
+    
         $('#inputFile').prop("value", parsedPath.base);
         $('#groupVoxel').removeClass("transparent");
         
@@ -104,41 +76,13 @@
         
         $('#buttonSchematic').prop('disabled', true);
         $('#buttonLitematic').prop('disabled', true);
-        
+    
         Toast.show("Loaded successfully", ToastStyle.Success);
-=======
-        const renderer = Renderer.Get;
-        renderer.clear();
-        renderer.registerMesh(this._loadedMesh);
-        renderer.compile();
-    
-        $('#voxelInput').prop('disabled', false);
-        $('#voxelBtn').prop('disabled', false);
-        $('#splitBtn').prop('disabled', true);
-
-        $('#exportSchematic').prop('disabled', true);
-        $('#exportLitematic').prop('disabled', true);
-    
-        this._showToast(`Successfully loaded ${file.name}`, ToastColour.GREEN);
     }
-
-    /*
-    split() {
-        this.voxelSize /= 2;
-        $("#voxelInput").prop('value', this.voxelSize);
-
-        this.voxelManager.splitVoxels();
-
-        this.renderer.clear();
-        this.renderer.registerVoxelMesh(this.voxelManager);
-        this.renderer.compile();
-    }
-    */
 
     public voxeliseDisclaimer() {
         //this._modalVoxelise.show();
         this.voxelise();
->>>>>>> 2e4a030c
     }
 
     public voxelise() {
@@ -154,21 +98,6 @@
         }
         
         try {
-<<<<<<< HEAD
-            this._voxelManager.clear();
-            this._voxelManager.setVoxelSize(this._voxelSize);
-            this._voxelManager.voxeliseMesh(this._loadedMesh);
-        } catch (err: any) {
-            console.error(err.message);
-            Toast.show("Could not voxelise mesh", ToastStyle.Failure);
-            return;
-        }
-
-        try {
-            this._renderer.clear();
-            this._renderer.registerVoxelMesh(this._voxelManager);
-            this._renderer.compile();
-=======
             const voxelManager = VoxelManager.Get;
             voxelManager.clear();
             voxelManager.setVoxelSize(this._voxelSize);
@@ -178,7 +107,6 @@
             renderer.clear();
             renderer.registerVoxelMesh();
             renderer.compile();
->>>>>>> 2e4a030c
         } catch (err: any) {
             console.error(err.message);
             Toast.show("Could not register voxel mesh", ToastStyle.Failure);
@@ -192,14 +120,9 @@
         Toast.show("Voxelised successfully", ToastStyle.Success);
     }
 
-<<<<<<< HEAD
     public exportDisclaimer(exporter: Exporter) {
-        const schematicHeight = Math.ceil(this._voxelManager.maxZ - this._voxelManager.minZ);
-=======
-    public exportDisclaimer(exportFormat: ExportFormat) {
         const voxelManager = VoxelManager.Get;
         const schematicHeight = Math.ceil(voxelManager.maxZ - voxelManager.minZ);
->>>>>>> 2e4a030c
 
         let message = "";
         if (schematicHeight > 320) {
@@ -231,17 +154,7 @@
         }
     
         try {
-<<<<<<< HEAD
-            exporter.export(filePath, this._voxelManager);
-=======
-            let exporter: Exporter;
-            if (this._cachedFormat == ExportFormat.SCHEMATIC) {
-                exporter = new Schematic();
-            } else { 
-                exporter = new Litematic();
-            }
-            exporter.export(filePath);
->>>>>>> 2e4a030c
+            exporter.export(filePath, VoxelManager.Get);
         } catch (err) {
             console.error(err);
             Toast.show("Failed to export", ToastStyle.Failure)
@@ -255,32 +168,4 @@
         Renderer.Get.draw(VoxelManager.Get._voxelSize);
     }
 
-<<<<<<< HEAD
-}
-=======
-    private _showToast(text: string, colour: ToastColour) {
-        $("#toast").removeClass(ToastColour.RED);
-        $("#toast").removeClass(ToastColour.ORANGE);
-        $("#toast").removeClass(ToastColour.GREEN);
-        $("#toast").addClass(colour);
-    
-        $("#toastText").html(text);
-        //$("#toast").toast({ delay: 3000 });
-        //$("#toast").toast('show');
-        this._toast.show();
-    }
-
-    private _showModalExport(text: string) {
-        $("#modalExportText").html(text);
-        this._modalExport.show();
-    }
-
-    private _showModalGeneral(text: string) {
-        $("#modalGeneralText").html(text);
-        this._modalGeneral.show();
-    }
-
-}
-
-module.exports.AppContext = AppContext;
->>>>>>> 2e4a030c
+}