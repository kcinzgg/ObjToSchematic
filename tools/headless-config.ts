--- conflicted
+++ resolved
@@ -8,20 +8,12 @@
         absoluteFilePathLoad: 'C:/Users/<Username>/Desktop/MyModel.obj', // Must be an absolute path to the file (can be anywhere)
     },
     voxelise: {
-<<<<<<< HEAD
         voxeliser: 'bvh-ray',
-        voxelMeshParams: {
-            desiredHeight: 80, // 5-320 inclusive
-            useMultisampleColouring: false,
-            textureFiltering: TextureFiltering.Linear,
-=======
-        voxeliser: 'raybased', // 'raybased' / 'ncrb'
         voxeliseParams: {
             desiredHeight: 80, // 5-320 inclusive
             useMultisampleColouring: false,
-            textureFiltering: 'linear', // 'linear' / 'nearest'
-            voxelOverlapRule: 'average', // See TVoxelOverlapRule
->>>>>>> 3377872c
+            textureFiltering: 'linear',
+            voxelOverlapRule: 'average',
         },
     },
     palette: {
