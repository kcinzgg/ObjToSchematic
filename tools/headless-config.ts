--- conflicted
+++ resolved
@@ -21,13 +21,10 @@
         colourSpace: ColourSpace.RGB,
         fallable: 'replace-falling',
         resolution: 32,
-<<<<<<< HEAD
         calculateLighting: false,
         lightThreshold: 0,
-=======
         contextualAveraging: 'on',
         errorWeight: 0.0,
->>>>>>> 588a3b9e
     },
     export: {
         filepath: '/Users/lucasdower/Documents/out.obj', // Must be an absolute path to the file (can be anywhere)
