--- conflicted
+++ resolved
@@ -12,9 +12,9 @@
 import { ColourSpace } from '../src/util';
 import { log, LogStyle } from './logging';
 import { headlessConfig } from './headless-config';
-<<<<<<< HEAD
 import { TBlockAssigners } from '../src/block_assigner';
 import { TVoxelisers, VoxeliserFactory } from '../src/voxelisers/voxelisers';
+import { VoxeliseParams } from '../src/voxelisers/voxelisers';
 
 export type THeadlessConfig = {
     import: {
@@ -25,7 +25,8 @@
         voxelMeshParams: {
             desiredHeight: number
             useMultisampleColouring: boolean,
-            textureFiltering: TextureFiltering
+            textureFiltering: TextureFiltering,
+            voxelOverlapRule: TVoxelOverlapRule,
         },
     },
     palette: {
@@ -42,30 +43,19 @@
         exporter: 'schematic', // 'schematic' / 'litematic',
     },
 }
-=======
-import { VoxeliseParams } from '../src/voxelisers/voxelisers';
->>>>>>> 3377872c
 
 void async function main() {
     const mesh = _import({
         absoluteFilePathLoad: headlessConfig.import.absoluteFilePathLoad,
     });
     const voxelMesh = _voxelise(mesh, {
-<<<<<<< HEAD
-        voxeliser: VoxeliserFactory.GetVoxeliser(headlessConfig.voxelise.voxeliser),
-        voxelMeshParams: {
-            desiredHeight: headlessConfig.voxelise.voxelMeshParams.desiredHeight,
-            useMultisampleColouring: headlessConfig.voxelise.voxelMeshParams.useMultisampleColouring,
-            textureFiltering: headlessConfig.voxelise.voxelMeshParams.textureFiltering,
-=======
-        voxeliser: headlessConfig.voxelise.voxeliser === 'raybased' ? new RayVoxeliser() : new NormalCorrectedRayVoxeliser(),
+        voxeliser: voxeliser: VoxeliserFactory.GetVoxeliser(headlessConfig.voxelise.voxeliser),
         voxeliseParams: {
             desiredHeight: headlessConfig.voxelise.voxeliseParams.desiredHeight,
             useMultisampleColouring: headlessConfig.voxelise.voxeliseParams.useMultisampleColouring,
-            textureFiltering: headlessConfig.voxelise.voxeliseParams.textureFiltering === 'linear' ? TextureFiltering.Linear : TextureFiltering.Nearest,
->>>>>>> 3377872c
+            textureFiltering: headlessConfig.voxelise.voxeliseParams.textureFiltering,
             enableAmbientOcclusion: false,
-            voxelOverlapRule: headlessConfig.voxelise.voxeliseParams.voxelOverlapRule as TVoxelOverlapRule,
+            voxelOverlapRule: voxelOverlapRule,
             calculateNeighbours: false,
         },
     });
