--- conflicted
+++ resolved
@@ -34,11 +34,7 @@
 * Alpha support
   * Alpha texture maps
   * Transparent blocks
-<<<<<<< HEAD
 * ✔️ **Support for non-uniform block models** (i.e. not all sides have same texture e.g. Oak Log, Crafting Table)
-=======
-* ⌛ Support for non-uniform block models (i.e. not all sides have same texture e.g. Oak Log, Crafting Table) (see [atlas-integration](https://github.com/LucasDower/ObjToSchematic/tree/atlas-integration))
->>>>>>> d8231869
 * ⌛ UI Redesign (use an actual UI framework) (see [redesign](https://github.com/LucasDower/ObjToSchematic/tree/redesign))
   * Block palette (choose blocks to export with)
   * Options for toggling fallable blocks
