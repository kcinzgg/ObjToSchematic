--- conflicted
+++ resolved
@@ -1,21 +1,14 @@
 import { Vector3 } from '../src/vector';
 import { VoxelMesh } from '../src/voxel_mesh';
-<<<<<<< HEAD
 import { RGBAColours } from '../src/colour';
-
-test('Voxel neighbours', () => {
-    const voxelMesh = new VoxelMesh();
-    voxelMesh.addVoxel(new Vector3(1, 2, 3), RGBAColours.WHITE);
-=======
-import { ASSERT, RGB } from '../src/util';
+import { ASSERT } from '../src/util';
 
 test('Voxel neighbours', () => {
     const voxelMesh = new VoxelMesh({
         voxelOverlapRule: 'first',
         calculateNeighbours: true,
     });
-    voxelMesh.addVoxel(new Vector3(1, 2, 3), RGB.white);
->>>>>>> 69f613d0
+    voxelMesh.addVoxel(new Vector3(1, 2, 3), RGBAColours.WHITE);
 
     expect(voxelMesh.getNeighbours(new Vector3(1, 2, 3)).value).toBe(0);
 
@@ -35,14 +28,14 @@
         calculateNeighbours: true,
     });
 
-    voxelMesh.addVoxel(new Vector3(1, 2, 3), RGB.red);
+    voxelMesh.addVoxel(new Vector3(1, 2, 3), RGBAColours.RED);
 
     expect(voxelMesh.isVoxelAt(new Vector3(1, 2, 3))).toBe(true);
     expect(voxelMesh.getVoxelCount()).toBe(1);
     const voxel = voxelMesh.getVoxelAt(new Vector3(1, 2, 3));
     expect(voxel).toBeDefined(); ASSERT(voxel);
     expect(voxel.position.equals(new Vector3(1, 2, 3))).toBe(true);
-    expect(voxel.colour).toEqual(RGB.red);
+    expect(voxel.colour).toEqual(RGBAColours.RED);
 });
 
 test('Voxel overlap first', () => {
@@ -51,10 +44,10 @@
         calculateNeighbours: false,
     });
 
-    voxelMesh.addVoxel(new Vector3(1, 2, 3), RGB.red);
-    voxelMesh.addVoxel(new Vector3(1, 2, 3), RGB.blue);
+    voxelMesh.addVoxel(new Vector3(1, 2, 3), RGBAColours.RED);
+    voxelMesh.addVoxel(new Vector3(1, 2, 3), RGBAColours.BLUE);
 
-    expect(voxelMesh.getVoxelAt(new Vector3(1, 2, 3))?.colour).toEqual(RGB.red);
+    expect(voxelMesh.getVoxelAt(new Vector3(1, 2, 3))?.colour).toEqual(RGBAColours.RED);
 });
 
 test('Voxel overlap average', () => {
@@ -63,8 +56,8 @@
         calculateNeighbours: false,
     });
 
-    voxelMesh.addVoxel(new Vector3(1, 2, 3), new RGB(1.0, 0.5, 0.25));
-    voxelMesh.addVoxel(new Vector3(1, 2, 3), new RGB(0.0, 0.5, 0.75));
+    voxelMesh.addVoxel(new Vector3(1, 2, 3), { r: 1.0, g: 0.5, b: 0.25, a: 1.0 });
+    voxelMesh.addVoxel(new Vector3(1, 2, 3), { r: 0.0, g: 0.5, b: 0.75, a: 1.0 });
 
-    expect(voxelMesh.getVoxelAt(new Vector3(1, 2, 3))?.colour).toEqual(new RGB(0.5, 0.5, 0.5));
+    expect(voxelMesh.getVoxelAt(new Vector3(1, 2, 3))?.colour).toEqual({ r: 0.5, g: 0.5, b: 0.5, a: 1.0});
 });